{
    "name": "aws-toolkit-vscode",
    "displayName": "AWS Toolkit (Mynah Beta)",
    "description": "Including support for CodeWhisperer, CodeCatalyst, Lambda, S3, CloudWatch Logs, and many other services",
    "version": "1.77.0-SNAPSHOT",
    "extensionKind": [
        "workspace"
    ],
    "publisher": "amazonwebservices",
    "license": "Apache-2.0",
    "repository": {
        "type": "git",
        "url": "https://github.com/aws/aws-toolkit-vscode"
    },
    "engines": {
        "vscode": "^1.65.0"
    },
    "icon": "resources/marketplace/aws-icon-256x256.png",
    "bugs": {
        "url": "https://github.com/aws/aws-toolkit-vscode/issues"
    },
    "galleryBanner": {
        "color": "#FF9900",
        "theme": "light"
    },
    "categories": [
        "Debuggers",
        "Linters",
        "Other"
    ],
    "keywords": [
        "Lambda",
        "CodeCatalyst",
        "CodeWhisperer",
        "Code",
        "Whisperer"
    ],
    "preview": false,
    "qna": "https://github.com/aws/aws-toolkit-vscode/issues",
    "activationEvents": [
        "onStartupFinished",
        "onDebugResolve:aws-sam",
        "onView:aws.codeWhisperer.securityPanel",
        "onDebugInitialConfigurations",
        "onLanguage:javascript",
        "onLanguage:java",
        "onLanguage:python",
        "onLanguage:csharp",
        "onLanguage:yaml",
        "onFileSystem:s3",
        "onFileSystem:s3-readonly",
        "onCommand:aws.codeWhisperer.accept"
    ],
    "main": "./dist/src/main",
    "contributes": {
        "configuration": {
            "type": "object",
            "title": "%AWS.productName%",
            "cloud9": {
                "cn": {
                    "title": "%AWS.productName.cn%"
                }
            },
            "properties": {
                "aws.profile": {
                    "type": "string",
                    "deprecationMessage": "The current profile is now stored internally by the Toolkit.",
                    "description": "%AWS.configuration.profileDescription%"
                },
                "aws.ecs.openTerminalCommand": {
                    "type": "string",
                    "default": "/bin/sh",
                    "markdownDescription": "%AWS.configuration.description.ecs.openTerminalCommand%"
                },
                "aws.iot.maxItemsPerPage": {
                    "type": "number",
                    "default": 100,
                    "minimum": 1,
                    "maximum": 250,
                    "markdownDescription": "%AWS.configuration.description.iot.maxItemsPerPage%"
                },
                "aws.s3.maxItemsPerPage": {
                    "type": "number",
                    "default": 300,
                    "minimum": 3,
                    "maximum": 1000,
                    "markdownDescription": "%AWS.configuration.description.s3.maxItemsPerPage%"
                },
                "aws.samcli.location": {
                    "type": "string",
                    "scope": "machine",
                    "default": "",
                    "markdownDescription": "%AWS.configuration.description.samcli.location%"
                },
                "aws.samcli.lambdaTimeout": {
                    "type": "number",
                    "default": 90000,
                    "markdownDescription": "%AWS.configuration.description.samcli.lambdaTimeout%"
                },
                "aws.samcli.legacyDeploy": {
                    "type": "boolean",
                    "default": false,
                    "markdownDescription": "%AWS.configuration.description.samcli.legacyDeploy%"
                },
                "aws.logLevel": {
                    "type": "string",
                    "default": "info",
                    "enum": [
                        "error",
                        "warn",
                        "info",
                        "verbose",
                        "debug"
                    ],
                    "enumDescriptions": [
                        "Errors Only",
                        "Errors and Warnings",
                        "Errors, Warnings, and Info",
                        "Errors, Warnings, Info, and Verbose",
                        "Errors, Warnings, Info, Verbose, and Debug"
                    ],
                    "markdownDescription": "%AWS.configuration.description.logLevel%",
                    "cloud9": {
                        "cn": {
                            "markdownDescription": "%AWS.configuration.description.logLevel.cn%"
                        }
                    }
                },
                "aws.telemetry": {
                    "type": "boolean",
                    "default": true,
                    "markdownDescription": "%AWS.configuration.description.telemetry%",
                    "cloud9": {
                        "cn": {
                            "markdownDescription": "%AWS.configuration.description.telemetry.cn%"
                        }
                    }
                },
                "aws.stepfunctions.asl.format.enable": {
                    "type": "boolean",
                    "scope": "window",
                    "default": true,
                    "description": "%AWS.stepFunctions.asl.format.enable.desc%"
                },
                "aws.stepfunctions.asl.maxItemsComputed": {
                    "type": "number",
                    "default": 5000,
                    "description": "%AWS.stepFunctions.asl.maxItemsComputed.desc%"
                },
                "aws.ssmDocument.ssm.maxItemsComputed": {
                    "type": "number",
                    "default": 5000,
                    "description": "%AWS.ssmDocument.ssm.maxItemsComputed.desc%"
                },
                "aws.cloudWatchLogs.limit": {
                    "type": "number",
                    "default": 10000,
                    "description": "%AWS.cloudWatchLogs.limit.desc%",
                    "maximum": 10000
                },
                "aws.samcli.manuallySelectedBuckets": {
                    "type": "object",
                    "description": "%AWS.samcli.deploy.bucket.recentlyUsed%",
                    "default": []
                },
                "aws.samcli.enableCodeLenses": {
                    "type": "boolean",
                    "description": "%AWS.configuration.enableCodeLenses%",
                    "default": false
                },
                "aws.suppressPrompts": {
                    "type": "object",
                    "description": "%AWS.configuration.description.suppressPrompts%",
                    "default": {},
                    "properties": {
                        "apprunnerNotifyPricing": {
                            "type": "boolean",
                            "default": false
                        },
                        "apprunnerNotifyPause": {
                            "type": "boolean",
                            "default": false
                        },
                        "ecsRunCommand": {
                            "type": "boolean",
                            "default": false
                        },
                        "ecsRunCommandEnable": {
                            "type": "boolean",
                            "default": false
                        },
                        "ecsRunCommandDisable": {
                            "type": "boolean",
                            "default": false
                        },
                        "regionAddAutomatically": {
                            "type": "boolean",
                            "default": false
                        },
                        "yamlExtPrompt": {
                            "type": "boolean",
                            "default": false
                        },
                        "fileViewerEdit": {
                            "type": "boolean",
                            "default": false
                        },
                        "createCredentialsProfile": {
                            "type": "boolean",
                            "default": false
                        },
                        "samcliConfirmDevStack": {
                            "type": "boolean",
                            "default": false
                        },
                        "remoteConnected": {
                            "type": "boolean",
                            "default": false
                        },
                        "codeWhispererConnectionExpired": {
                            "type": "boolean",
                            "default": false
                        }
                    },
                    "additionalProperties": false
                },
                "aws.experiments": {
                    "type": "object",
                    "markdownDescription": "%AWS.configuration.description.experiments%",
                    "default": {
                        "jsonResourceModification": false
                    },
                    "properties": {
                        "jsonResourceModification": {
                            "type": "boolean",
                            "default": false
                        }
                    },
                    "additionalProperties": false
                },
                "aws.codeWhisperer.includeSuggestionsWithCodeReferences": {
                    "type": "boolean",
                    "description": "%AWS.configuration.description.codewhisperer%",
                    "default": true
                },
                "aws.codeWhisperer.importRecommendation": {
                    "type": "boolean",
                    "description": "%AWS.configuration.description.codewhisperer.importRecommendation%",
                    "default": true
                },
                "aws.codeWhisperer.shareCodeWhispererContentWithAWS": {
                    "type": "boolean",
                    "markdownDescription": "%AWS.configuration.description.codewhisperer.shareCodeWhispererContentWithAWS%",
                    "default": true
                },
                "aws.codeWhisperer.javaCompilationOutput": {
                    "type": "string",
                    "default": "",
                    "description": "Provide the ABSOLUTE path which is used to store java project compilation results."
                },
                "aws.resources.enabledResources": {
                    "type": "array",
                    "description": "%AWS.configuration.description.resources.enabledResources%",
                    "items": {
                        "type": "string"
                    }
                },
                "aws.lambda.recentlyUploaded": {
                    "type": "object",
                    "description": "%AWS.configuration.description.lambda.recentlyUploaded%",
                    "default": []
                },
                "aws.mynah.enableImplicitSearch": {
                    "type": "boolean",
                    "default": true,
                    "description": "Enables the Live Search Suggestions. A reload of the application is necessary for this change to take effect."
                }
            }
        },
        "debuggers": [
            {
                "type": "aws-sam",
                "label": "%AWS.configuration.description.awssam.debug.label%",
                "configurationAttributes": {
                    "direct-invoke": {
                        "$schema": "http://json-schema.org/draft-07/schema#",
                        "title": "AwsSamDebuggerConfiguration",
                        "additionalProperties": false,
                        "properties": {
                            "aws": {
                                "title": "AWS Connection",
                                "description": "%AWS.configuration.description.awssam.debug.aws%",
                                "properties": {
                                    "credentials": {
                                        "description": "%AWS.configuration.description.awssam.debug.credentials%",
                                        "type": "string",
                                        "cloud9": {
                                            "cn": {
                                                "description": "%AWS.configuration.description.awssam.debug.credentials.cn%"
                                            }
                                        }
                                    },
                                    "region": {
                                        "description": "%AWS.configuration.description.awssam.debug.region%",
                                        "type": "string"
                                    }
                                },
                                "additionalProperties": false,
                                "type": "object"
                            },
                            "invokeTarget": {
                                "oneOf": [
                                    {
                                        "title": "Template Target Properties",
                                        "description": "%AWS.configuration.description.awssam.debug.invokeTarget%",
                                        "properties": {
                                            "templatePath": {
                                                "description": "%AWS.configuration.description.awssam.debug.templatePath%",
                                                "type": "string"
                                            },
                                            "logicalId": {
                                                "description": "%AWS.configuration.description.awssam.debug.logicalId%",
                                                "type": "string"
                                            },
                                            "target": {
                                                "description": "%AWS.configuration.description.awssam.debug.target%",
                                                "type": "string",
                                                "enum": [
                                                    "template"
                                                ]
                                            }
                                        },
                                        "additionalProperties": false,
                                        "required": [
                                            "templatePath",
                                            "logicalId",
                                            "target"
                                        ],
                                        "type": "object"
                                    },
                                    {
                                        "title": "Code Target Properties",
                                        "description": "%AWS.configuration.description.awssam.debug.invokeTarget%",
                                        "properties": {
                                            "lambdaHandler": {
                                                "description": "%AWS.configuration.description.awssam.debug.lambdaHandler%",
                                                "type": "string"
                                            },
                                            "projectRoot": {
                                                "description": "%AWS.configuration.description.awssam.debug.projectRoot%",
                                                "type": "string"
                                            },
                                            "target": {
                                                "description": "%AWS.configuration.description.awssam.debug.target%",
                                                "type": "string",
                                                "enum": [
                                                    "code"
                                                ]
                                            },
                                            "architecture": {
                                                "description": "%AWS.configuration.description.awssam.debug.architecture%",
                                                "type": "string",
                                                "enum": [
                                                    "x86_64",
                                                    "arm64"
                                                ]
                                            }
                                        },
                                        "additionalProperties": false,
                                        "required": [
                                            "lambdaHandler",
                                            "projectRoot",
                                            "target"
                                        ],
                                        "type": "object"
                                    },
                                    {
                                        "title": "API Target Properties",
                                        "description": "%AWS.configuration.description.awssam.debug.invokeTarget%",
                                        "properties": {
                                            "templatePath": {
                                                "description": "%AWS.configuration.description.awssam.debug.templatePath%",
                                                "type": "string"
                                            },
                                            "logicalId": {
                                                "description": "%AWS.configuration.description.awssam.debug.logicalId%",
                                                "type": "string"
                                            },
                                            "target": {
                                                "description": "%AWS.configuration.description.awssam.debug.target%",
                                                "type": "string",
                                                "enum": [
                                                    "api"
                                                ]
                                            }
                                        },
                                        "additionalProperties": false,
                                        "required": [
                                            "templatePath",
                                            "logicalId",
                                            "target"
                                        ],
                                        "type": "object"
                                    }
                                ]
                            },
                            "lambda": {
                                "title": "Lambda Properties",
                                "description": "%AWS.configuration.description.awssam.debug.lambda%",
                                "properties": {
                                    "environmentVariables": {
                                        "description": "%AWS.configuration.description.awssam.debug.envvars%",
                                        "additionalProperties": {
                                            "type": [
                                                "string"
                                            ]
                                        },
                                        "type": "object"
                                    },
                                    "payload": {
                                        "description": "%AWS.configuration.description.awssam.debug.event%",
                                        "properties": {
                                            "json": {
                                                "description": "%AWS.configuration.description.awssam.debug.event.json%",
                                                "type": "object"
                                            },
                                            "path": {
                                                "description": "%AWS.configuration.description.awssam.debug.event.path%",
                                                "type": "string"
                                            }
                                        },
                                        "additionalProperties": false,
                                        "type": "object"
                                    },
                                    "memoryMb": {
                                        "description": "%AWS.configuration.description.awssam.debug.memoryMb%",
                                        "type": "number"
                                    },
                                    "runtime": {
                                        "description": "%AWS.configuration.description.awssam.debug.runtime%",
                                        "type": "string"
                                    },
                                    "timeoutSec": {
                                        "description": "%AWS.configuration.description.awssam.debug.timeout%",
                                        "type": "number"
                                    },
                                    "pathMappings": {
                                        "type:": "array",
                                        "items": {
                                            "title": "Path Mapping",
                                            "type": "object",
                                            "properties": {
                                                "localRoot": {
                                                    "type": "string"
                                                },
                                                "remoteRoot": {
                                                    "type": "string"
                                                }
                                            },
                                            "additionalProperties": false,
                                            "required": [
                                                "localRoot",
                                                "remoteRoot"
                                            ]
                                        }
                                    }
                                },
                                "additionalProperties": false,
                                "type": "object"
                            },
                            "sam": {
                                "title": "SAM CLI Properties",
                                "description": "%AWS.configuration.description.awssam.debug.sam%",
                                "properties": {
                                    "buildArguments": {
                                        "description": "%AWS.configuration.description.awssam.debug.buildArguments%",
                                        "type": "array",
                                        "items": {
                                            "type": "string"
                                        }
                                    },
                                    "buildDir": {
                                        "description": "%AWS.configuration.description.awssam.debug.buildDir%",
                                        "type": "string"
                                    },
                                    "containerBuild": {
                                        "description": "%AWS.configuration.description.awssam.debug.containerBuild%",
                                        "type": "boolean"
                                    },
                                    "dockerNetwork": {
                                        "description": "%AWS.configuration.description.awssam.debug.dockerNetwork%",
                                        "type": "string"
                                    },
                                    "localArguments": {
                                        "description": "%AWS.configuration.description.awssam.debug.localArguments%",
                                        "type": "array",
                                        "items": {
                                            "type": "string"
                                        }
                                    },
                                    "skipNewImageCheck": {
                                        "description": "%AWS.configuration.description.awssam.debug.skipNewImageCheck%",
                                        "type": "boolean"
                                    },
                                    "template": {
                                        "description": "%AWS.configuration.description.awssam.debug.template%",
                                        "properties": {
                                            "parameters": {
                                                "description": "%AWS.configuration.description.awssam.debug.templateParameters%",
                                                "additionalProperties": {
                                                    "type": [
                                                        "string",
                                                        "number"
                                                    ]
                                                },
                                                "type": "object"
                                            }
                                        },
                                        "type": "object",
                                        "additionalProperties": false
                                    }
                                },
                                "additionalProperties": false,
                                "type": "object"
                            },
                            "api": {
                                "title": "API Gateway Properties",
                                "description": "%AWS.configuration.description.awssam.debug.api%",
                                "properties": {
                                    "path": {
                                        "description": "%AWS.configuration.description.awssam.debug.api.path%",
                                        "type": "string"
                                    },
                                    "httpMethod": {
                                        "description": "%AWS.configuration.description.awssam.debug.api.httpMethod%",
                                        "type": "string",
                                        "enum": [
                                            "delete",
                                            "get",
                                            "head",
                                            "options",
                                            "patch",
                                            "post",
                                            "put"
                                        ]
                                    },
                                    "payload": {
                                        "description": "%AWS.configuration.description.awssam.debug.event%",
                                        "properties": {
                                            "json": {
                                                "description": "%AWS.configuration.description.awssam.debug.event.json%",
                                                "type": "object"
                                            },
                                            "path": {
                                                "description": "%AWS.configuration.description.awssam.debug.event.path%",
                                                "type": "string"
                                            }
                                        },
                                        "additionalProperties": false,
                                        "type": "object"
                                    },
                                    "headers": {
                                        "description": "%AWS.configuration.description.awssam.debug.api.headers%",
                                        "type": "object",
                                        "additionalProperties": {
                                            "type": "string"
                                        }
                                    },
                                    "querystring": {
                                        "description": "%AWS.configuration.description.awssam.debug.api.queryString%",
                                        "type": "string"
                                    },
                                    "stageVariables": {
                                        "description": "%AWS.configuration.description.awssam.debug.api.stageVariables%",
                                        "type": "object",
                                        "additionalProperties": {
                                            "type": "string"
                                        }
                                    },
                                    "clientCertificateId": {
                                        "description": "%AWS.configuration.description.awssam.debug.api.clientCertId%",
                                        "type": "string"
                                    }
                                },
                                "additionalProperties": false,
                                "required": [
                                    "path",
                                    "httpMethod"
                                ],
                                "type": "object"
                            }
                        },
                        "required": [
                            "invokeTarget"
                        ],
                        "type": "object"
                    }
                },
                "configurationSnippets": [
                    {
                        "label": "%AWS.configuration.description.awssam.debug.snippets.lambdaCode.label%",
                        "description": "%AWS.configuration.description.awssam.debug.snippets.lambdaCode.description%",
                        "body": {
                            "type": "aws-sam",
                            "request": "direct-invoke",
                            "name": "${3:Invoke Lambda}",
                            "invokeTarget": {
                                "target": "code",
                                "lambdaHandler": "${1:Function Handler}",
                                "projectRoot": "^\"\\${workspaceFolder}\""
                            },
                            "lambda": {
                                "runtime": "${2:Lambda Runtime}",
                                "payload": {
                                    "json": {}
                                }
                            }
                        },
                        "cloud9": {
                            "cn": {
                                "label": "%AWS.configuration.description.awssam.debug.snippets.lambdaCode.label.cn%",
                                "description": "%AWS.configuration.description.awssam.debug.snippets.lambdaCode.description.cn%"
                            }
                        }
                    },
                    {
                        "label": "%AWS.configuration.description.awssam.debug.snippets.lambdaTemplate.label%",
                        "description": "%AWS.configuration.description.awssam.debug.snippets.lambdaTemplate.description%",
                        "body": {
                            "type": "aws-sam",
                            "request": "direct-invoke",
                            "name": "${3:Invoke Lambda}",
                            "invokeTarget": {
                                "target": "template",
                                "templatePath": "${1:Template Location}",
                                "logicalId": "${2:Function Logical ID}"
                            },
                            "lambda": {
                                "payload": {
                                    "json": {}
                                }
                            }
                        },
                        "cloud9": {
                            "cn": {
                                "label": "%AWS.configuration.description.awssam.debug.snippets.lambdaTemplate.label.cn%",
                                "description": "%AWS.configuration.description.awssam.debug.snippets.lambdaTemplate.description.cn%"
                            }
                        }
                    },
                    {
                        "label": "%AWS.configuration.description.awssam.debug.snippets.api.label%",
                        "description": "%AWS.configuration.description.awssam.debug.snippets.api.description%",
                        "body": {
                            "type": "aws-sam",
                            "request": "direct-invoke",
                            "name": "${5:Invoke Lambda with API Gateway}",
                            "invokeTarget": {
                                "target": "api",
                                "templatePath": "${1:Template Location}",
                                "logicalId": "${2:Function Logical ID}"
                            },
                            "api": {
                                "path": "${3:Path}",
                                "httpMethod": "${4:Method}",
                                "payload": {
                                    "json": {}
                                }
                            }
                        },
                        "cloud9": {
                            "cn": {
                                "label": "%AWS.configuration.description.awssam.debug.snippets.api.label.cn%",
                                "description": "%AWS.configuration.description.awssam.debug.snippets.api.description.cn%"
                            }
                        }
                    }
                ]
            }
        ],
        "viewsContainers": {
            "activitybar": [
                {
                    "id": "aws-explorer",
                    "title": "%AWS.title%",
                    "icon": "resources/aws-logo.svg",
                    "cloud9": {
                        "cn": {
                            "title": "%AWS.title.cn%",
                            "icon": "resources/aws-cn-logo.svg"
                        }
                    }
                }
            ],
            "panel": [
                {
                    "id": "aws-codewhisperer-reference-log",
                    "title": "CodeWhisperer Reference Log",
                    "icon": "media/aws-logo.svg"
                }
            ]
        },
        "views": {
            "aws-explorer": [
                {
                    "id": "aws.explorer",
                    "name": "%AWS.lambda.explorerTitle%"
                },
                {
                    "id": "aws.developerTools",
                    "name": "%AWS.developerTools.explorerTitle%"
                }
            ],
            "aws-codewhisperer-reference-log": [
                {
                    "type": "webview",
                    "id": "aws.codeWhisperer.referenceLog",
                    "name": ""
                }
            ]
        },
        "submenus": [
            {
                "id": "aws.auth",
                "label": "%AWS.submenu.auth.title%",
                "icon": "$(ellipsis)"
            }
        ],
        "menus": {
            "commandPalette": [
                {
                    "command": "aws.apig.copyUrl",
                    "when": "false"
                },
                {
                    "command": "aws.apig.invokeRemoteRestApi",
                    "when": "false"
                },
                {
                    "command": "aws.deleteCloudFormation",
                    "when": "false"
                },
                {
                    "command": "aws.downloadStateMachineDefinition",
                    "when": "false"
                },
                {
                    "command": "aws.ecr.createRepository",
                    "when": "false"
                },
                {
                    "command": "aws.executeStateMachine",
                    "when": "false"
                },
                {
                    "command": "aws.copyArn",
                    "when": "false"
                },
                {
                    "command": "aws.copyName",
                    "when": "false"
                },
                {
                    "command": "aws.listCommands",
                    "when": "false"
                },
                {
                    "command": "aws.codecatalyst.listCommands",
                    "when": "false"
                },
                {
                    "command": "aws.codecatalyst.openDevEnv",
                    "when": "!isCloud9"
                },
                {
                    "command": "aws.codecatalyst.createDevEnv",
                    "when": "!isCloud9"
                },
                {
                    "command": "aws.codecatalyst.removeConnection",
                    "when": "false"
                },
                {
                    "command": "aws.codeWhisperer.removeConnection",
                    "when": "false"
                },
                {
                    "command": "aws.downloadSchemaItemCode",
                    "when": "false"
                },
                {
                    "command": "aws.deleteLambda",
                    "when": "false"
                },
                {
                    "command": "aws.downloadLambda",
                    "when": "false"
                },
                {
                    "command": "aws.invokeLambda",
                    "when": "false"
                },
                {
                    "command": "aws.copyLambdaUrl",
                    "when": "false"
                },
                {
                    "command": "aws.viewSchemaItem",
                    "when": "false"
                },
                {
                    "command": "aws.searchSchema",
                    "when": "false"
                },
                {
                    "command": "aws.searchSchemaPerRegistry",
                    "when": "false"
                },
                {
                    "command": "aws.refreshAwsExplorer",
                    "when": "false"
                },
                {
                    "command": "aws.cdk.refresh",
                    "when": "false"
                },
                {
                    "command": "aws.cdk.viewDocs",
                    "when": "false"
                },
                {
                    "command": "aws.ssmDocument.openLocalDocument",
                    "when": "false"
                },
                {
                    "command": "aws.ssmDocument.openLocalDocumentJson",
                    "when": "false"
                },
                {
                    "command": "aws.ssmDocument.openLocalDocumentYaml",
                    "when": "false"
                },
                {
                    "command": "aws.ssmDocument.deleteDocument",
                    "when": "false"
                },
                {
                    "command": "aws.ssmDocument.updateDocumentVersion",
                    "when": "false"
                },
                {
                    "command": "aws.copyLogStreamName",
                    "when": "resourceScheme == awsCloudWatchLogs"
                },
                {
                    "command": "aws.saveCurrentLogStreamContent",
                    "when": "resourceScheme == awsCloudWatchLogs"
                },
                {
                    "command": "aws.s3.editFile",
                    "when": "resourceScheme == s3-readonly"
                },
                {
                    "command": "aws.cloudWatchLogs.viewLogStream",
                    "when": "false"
                },
                {
                    "command": "aws.ecr.deleteRepository",
                    "when": "false"
                },
                {
                    "command": "aws.ecr.copyTagUri",
                    "when": "false"
                },
                {
                    "command": "aws.ecr.copyRepositoryUri",
                    "when": "false"
                },
                {
                    "command": "aws.ecr.deleteTag",
                    "when": "false"
                },
                {
                    "command": "aws.iot.createThing",
                    "when": "false"
                },
                {
                    "command": "aws.iot.deleteThing",
                    "when": "false"
                },
                {
                    "command": "aws.iot.createCert",
                    "when": "false"
                },
                {
                    "command": "aws.iot.deleteCert",
                    "when": "false"
                },
                {
                    "command": "aws.iot.attachCert",
                    "when": "false"
                },
                {
                    "command": "aws.iot.attachPolicy",
                    "when": "false"
                },
                {
                    "command": "aws.iot.activateCert",
                    "when": "false"
                },
                {
                    "command": "aws.iot.deactivateCert",
                    "when": "false"
                },
                {
                    "command": "aws.iot.revokeCert",
                    "when": "false"
                },
                {
                    "command": "aws.iot.createPolicy",
                    "when": "false"
                },
                {
                    "command": "aws.iot.deletePolicy",
                    "when": "false"
                },
                {
                    "command": "aws.iot.createPolicyVersion",
                    "when": "false"
                },
                {
                    "command": "aws.iot.deletePolicyVersion",
                    "when": "false"
                },
                {
                    "command": "aws.iot.detachCert",
                    "when": "false"
                },
                {
                    "command": "aws.iot.detachPolicy",
                    "when": "false"
                },
                {
                    "command": "aws.iot.viewPolicyVersion",
                    "when": "false"
                },
                {
                    "command": "aws.iot.setDefaultPolicy",
                    "when": "false"
                },
                {
                    "command": "aws.iot.copyEndpoint",
                    "when": "false"
                },
                {
                    "command": "aws.deploySamApplication",
                    "when": "config.aws.samcli.legacyDeploy"
                },
                {
                    "command": "aws.samcli.sync",
                    "when": "!config.aws.samcli.legacyDeploy"
                },
                {
                    "command": "aws.s3.copyPath",
                    "when": "false"
                },
                {
                    "command": "aws.s3.createBucket",
                    "when": "false"
                },
                {
                    "command": "aws.s3.createFolder",
                    "when": "false"
                },
                {
                    "command": "aws.s3.deleteBucket",
                    "when": "false"
                },
                {
                    "command": "aws.s3.deleteFile",
                    "when": "false"
                },
                {
                    "command": "aws.s3.downloadFileAs",
                    "when": "false"
                },
                {
                    "command": "aws.s3.openFile",
                    "when": "false"
                },
                {
                    "command": "aws.s3.editFile",
                    "when": "false"
                },
                {
                    "command": "aws.s3.uploadFileToParent",
                    "when": "false"
                },
                {
                    "command": "aws.apprunner.startDeployment",
                    "when": "false"
                },
                {
                    "command": "aws.apprunner.createService",
                    "when": "false"
                },
                {
                    "command": "aws.apprunner.pauseService",
                    "when": "false"
                },
                {
                    "command": "aws.apprunner.resumeService",
                    "when": "false"
                },
                {
                    "command": "aws.apprunner.copyServiceUrl",
                    "when": "false"
                },
                {
                    "command": "aws.apprunner.open",
                    "when": "false"
                },
                {
                    "command": "aws.apprunner.deleteService",
                    "when": "false"
                },
                {
                    "command": "aws.apprunner.createServiceFromEcr",
                    "when": "false"
                },
                {
                    "command": "aws.resources.copyIdentifier",
                    "when": "false"
                },
                {
                    "command": "aws.resources.openResourcePreview",
                    "when": "false"
                },
                {
                    "command": "aws.resources.createResource",
                    "when": "false"
                },
                {
                    "command": "aws.resources.deleteResource",
                    "when": "false"
                },
                {
                    "command": "aws.resources.updateResource",
                    "when": "false"
                },
                {
                    "command": "aws.resources.updateResourceInline",
                    "when": "false"
                },
                {
                    "command": "aws.resources.saveResource",
                    "when": "false"
                },
                {
                    "command": "aws.resources.closeResource",
                    "when": "false"
                },
                {
                    "command": "aws.resources.viewDocs",
                    "when": "false"
                },
                {
                    "command": "aws.ecs.runCommandInContainer",
                    "when": "false"
                },
                {
                    "command": "aws.ecs.openTaskInTerminal",
                    "when": "false"
                },
                {
                    "command": "aws.ecs.enableEcsExec",
                    "when": "false"
                },
                {
                    "command": "aws.ecs.disableEcsExec",
                    "when": "false"
                },
                {
                    "command": "aws.ecs.viewDocumentation",
                    "when": "false"
                },
                {
                    "command": "aws.renderStateMachineGraph",
                    "when": "false"
                },
                {
                    "command": "aws.auth.addConnection",
                    "when": "false"
                },
                {
                    "command": "aws.auth.switchConnections",
                    "when": "false"
                },
                {
                    "command": "aws.auth.signout",
                    "when": "false"
                },
                {
                    "command": "aws.auth.help",
                    "when": "false"
                },
                {
                    "command": "aws.auth.showConnectionsPage",
                    "when": "aws.isDevMode"
                },
                {
                    "command": "aws.dev.openMenu",
                    "when": "aws.isDevMode || isCloud9"
                },
                {
                    "command": "Mynah.show"
                }
            ],
            "editor/title": [
                {
                    "command": "aws.previewStateMachine",
                    "when": "editorLangId == asl || editorLangId == asl-yaml",
                    "group": "navigation"
                },
                {
                    "command": "aws.saveCurrentLogStreamContent",
                    "when": "resourceScheme == awsCloudWatchLogs",
                    "group": "navigation"
                },
                {
                    "command": "aws.s3.editFile",
                    "when": "resourceScheme == s3-readonly",
                    "group": "navigation"
                },
                {
                    "command": "aws.ssmDocument.publishDocument",
                    "when": "editorLangId =~ /^(ssm-yaml|ssm-json)$/",
                    "group": "navigation"
                },
                {
                    "command": "aws.resources.updateResourceInline",
                    "when": "resourceScheme == awsResource && !isCloud9 && config.aws.experiments.jsonResourceModification",
                    "group": "navigation"
                },
                {
                    "command": "aws.resources.closeResource",
                    "when": "resourcePath =~ /^.+(awsResource.json)$/",
                    "group": "navigation"
                },
                {
                    "command": "aws.resources.saveResource",
                    "when": "resourcePath =~ /^.+(awsResource.json)$/",
                    "group": "navigation"
                },
                {
                    "command": "Mynah.show",
                    "group": "navigation"
                }
            ],
            "editor/context": [
                {
                    "command": "Mynah.show",
                    "group": "4_search",
                    "args": "{\"inputTrigger\": \"MENU\"}"
                }
            ],
            "editor/title/context": [
                {
                    "command": "aws.copyLogStreamName",
                    "when": "resourceScheme == awsCloudWatchLogs",
                    "group": "1_cutcopypaste@1"
                }
            ],
            "view/title": [
                {
                    "command": "aws.submitFeedback",
                    "when": "view == aws.explorer",
                    "group": "navigation@6"
                },
                {
                    "command": "aws.refreshAwsExplorer",
                    "when": "view == aws.explorer",
                    "group": "navigation@5"
                },
                {
                    "command": "aws.login",
                    "when": "view == aws.explorer",
                    "group": "1_account@1"
                },
                {
                    "command": "aws.showRegion",
                    "when": "view == aws.explorer",
                    "group": "1_account@2"
                },
                {
                    "command": "aws.listCommands",
                    "when": "view == aws.explorer && !isCloud9",
                    "group": "1_account@3"
                },
                {
                    "command": "aws.lambda.createNewSamApp",
                    "when": "view == aws.explorer",
                    "group": "3_lambda@1"
                },
                {
                    "command": "aws.launchConfigForm",
                    "when": "view == aws.explorer",
                    "group": "3_lambda@2"
                },
                {
                    "command": "aws.deploySamApplication",
                    "when": "config.aws.samcli.legacyDeploy && view == aws.explorer",
                    "group": "3_lambda@3"
                },
                {
                    "command": "aws.samcli.sync",
                    "when": "!config.aws.samcli.legacyDeploy && view == aws.explorer",
                    "group": "3_lambda@3"
                },
                {
                    "command": "aws.quickStart",
                    "when": "view == aws.explorer",
                    "group": "y_toolkitMeta@1"
                },
                {
                    "command": "aws.help",
                    "when": "view == aws.explorer || !aws.explorer.visible && view =~ /^aws/",
                    "group": "y_toolkitMeta@2"
                },
                {
                    "command": "aws.github",
                    "when": "view == aws.explorer || !aws.explorer.visible && view =~ /^aws/",
                    "group": "y_toolkitMeta@3"
                },
                {
                    "command": "aws.createIssueOnGitHub",
                    "when": "view == aws.explorer || !aws.explorer.visible && view =~ /^aws/",
                    "group": "y_toolkitMeta@4"
                },
                {
                    "command": "aws.submitFeedback",
                    "when": "view == aws.explorer || !aws.explorer.visible && view =~ /^aws/",
                    "group": "y_toolkitMeta@5"
                },
                {
                    "command": "aws.aboutToolkit",
                    "when": "view == aws.explorer || !aws.explorer.visible && view =~ /^aws/",
                    "group": "z_about@1"
                },
                {
                    "command": "aws.viewLogs",
                    "when": "view == aws.explorer || !aws.explorer.visible && view =~ /^aws/",
                    "group": "z_about@1"
                },
                {
                    "command": "aws.codecatalyst.cloneRepo",
                    "when": "view == aws.codecatalyst && !isCloud9",
                    "group": "1_codeCatalyst@1"
                },
                {
                    "command": "aws.codecatalyst.createDevEnv",
                    "when": "view == aws.codecatalyst && !isCloud9",
                    "group": "1_codeCatalyst@1"
                },
                {
                    "command": "aws.codecatalyst.listCommands",
                    "when": "view == aws.codecatalyst && !isCloud9",
                    "group": "1_codeCatalyst@1"
                },
                {
                    "command": "aws.codecatalyst.openDevEnv",
                    "when": "view == aws.codecatalyst && !isCloud9",
                    "group": "1_codeCatalyst@1"
                }
            ],
            "explorer/context": [
                {
                    "command": "aws.deploySamApplication",
                    "when": "config.aws.samcli.legacyDeploy && isFileSystemResource && resourceFilename =~ /^template\\.(json|yml|yaml)$/",
                    "group": "z_aws@1"
                },
                {
                    "command": "aws.samcli.sync",
                    "when": "!config.aws.samcli.legacyDeploy && isFileSystemResource && resourceFilename =~ /^(template\\.(json|yml|yaml))|(samconfig\\.toml)$/",
                    "group": "z_aws@1"
                },
                {
                    "command": "aws.uploadLambda",
                    "when": "explorerResourceIsFolder || isFileSystemResource && resourceFilename =~ /^template\\.(json|yml|yaml)$/",
                    "group": "z_aws@3"
                }
            ],
            "view/item/context": [
                {
                    "command": "aws.apig.invokeRemoteRestApi",
                    "when": "view == aws.explorer && viewItem =~ /^(awsApiGatewayNode)$/",
                    "group": "0@1"
                },
                {
                    "command": "aws.codecatalyst.removeConnection",
                    "when": "viewItem == awsCodeCatalystNodeSaved",
                    "group": "0@1"
                },
                {
                    "command": "aws.codecatalyst.removeConnection",
                    "when": "viewItem == awsCodeCatalystNodeSaved",
                    "group": "inline@1"
                },
                {
                    "command": "aws.ecr.createRepository",
                    "when": "view == aws.explorer && viewItem == awsEcrNode",
                    "group": "inline@1"
                },
                {
                    "command": "aws.iot.createThing",
                    "when": "view == aws.explorer && viewItem == awsIotThingsNode",
                    "group": "inline@1"
                },
                {
                    "command": "aws.iot.createCert",
                    "when": "view == aws.explorer && viewItem == awsIotCertsNode",
                    "group": "inline@1"
                },
                {
                    "command": "aws.iot.createPolicy",
                    "when": "view == aws.explorer && viewItem == awsIotPoliciesNode",
                    "group": "inline@1"
                },
                {
                    "command": "aws.iot.attachCert",
                    "when": "view == aws.explorer && viewItem == awsIotThingNode",
                    "group": "inline@1"
                },
                {
                    "command": "aws.iot.attachPolicy",
                    "when": "view == aws.explorer && viewItem =~ /^awsIotCertificateNode.(Things|Policies)/",
                    "group": "inline@1"
                },
                {
                    "command": "aws.s3.openFile",
                    "when": "view == aws.explorer && viewItem == awsS3FileNode && !isCloud9",
                    "group": "0@1"
                },
                {
                    "command": "aws.s3.editFile",
                    "when": "view == aws.explorer && viewItem == awsS3FileNode && !isCloud9",
                    "group": "inline@1"
                },
                {
                    "command": "aws.s3.downloadFileAs",
                    "when": "view == aws.explorer && viewItem == awsS3FileNode",
                    "group": "inline@2"
                },
                {
                    "command": "aws.s3.createBucket",
                    "when": "view == aws.explorer && viewItem == awsS3Node",
                    "group": "inline@1"
                },
                {
                    "command": "aws.s3.createFolder",
                    "when": "view == aws.explorer && viewItem =~ /^(awsS3BucketNode|awsS3FolderNode)$/",
                    "group": "inline@1"
                },
                {
                    "command": "aws.ssmDocument.openLocalDocument",
                    "when": "view == aws.explorer && viewItem =~ /^(awsDocumentItemNode|awsDocumentItemNodeWriteable)$/",
                    "group": "inline@1"
                },
                {
                    "command": "aws.s3.uploadFile",
                    "when": "view == aws.explorer && viewItem =~ /^(awsS3BucketNode|awsS3FolderNode)$/",
                    "group": "inline@2"
                },
                {
                    "command": "aws.showRegion",
                    "when": "view == aws.explorer && viewItem == awsRegionNode",
                    "group": "0@1"
                },
                {
                    "command": "aws.lambda.createNewSamApp",
                    "when": "view == aws.explorer && viewItem == awsLambdaNode || viewItem == awsRegionNode",
                    "group": "1@1"
                },
                {
                    "command": "aws.launchConfigForm",
                    "when": "view == aws.explorer && viewItem == awsLambdaNode || viewItem == awsRegionNode || viewItem == awsCloudFormationRootNode",
                    "group": "1@1"
                },
                {
                    "command": "aws.deploySamApplication",
                    "when": "config.aws.samcli.legacyDeploy && view == aws.explorer && viewItem =~ /^(awsLambdaNode|awsRegionNode|awsCloudFormationRootNode)$/",
                    "group": "1@2"
                },
                {
                    "command": "aws.samcli.sync",
                    "when": "!config.aws.samcli.legacyDeploy && view == aws.explorer && viewItem =~ /^(awsLambdaNode|awsRegionNode|awsCloudFormationRootNode)$/",
                    "group": "1@2"
                },
                {
                    "command": "aws.ecr.copyTagUri",
                    "when": "view == aws.explorer && viewItem == awsEcrTagNode",
                    "group": "2@1"
                },
                {
                    "command": "aws.ecr.deleteTag",
                    "when": "view == aws.explorer && viewItem == awsEcrTagNode",
                    "group": "3@1"
                },
                {
                    "command": "aws.ecr.copyRepositoryUri",
                    "when": "view == aws.explorer && viewItem == awsEcrRepositoryNode",
                    "group": "2@1"
                },
                {
                    "command": "aws.ecr.createRepository",
                    "when": "view == aws.explorer && viewItem == awsEcrNode",
                    "group": "0@1"
                },
                {
                    "command": "aws.ecr.deleteRepository",
                    "when": "view == aws.explorer && viewItem == awsEcrRepositoryNode",
                    "group": "3@1"
                },
                {
                    "command": "aws.invokeLambda",
                    "when": "view == aws.explorer && viewItem =~ /^(awsRegionFunctionNode|awsRegionFunctionNodeDownloadable|awsCloudFormationFunctionNode)$/",
                    "group": "0@1"
                },
                {
                    "command": "aws.downloadLambda",
                    "when": "view == aws.explorer && viewItem =~ /^(awsRegionFunctionNode|awsRegionFunctionNodeDownloadable)$/",
                    "group": "0@2"
                },
                {
                    "command": "aws.uploadLambda",
                    "when": "view == aws.explorer && viewItem =~ /^(awsRegionFunctionNode|awsRegionFunctionNodeDownloadable)$/",
                    "group": "1@1"
                },
                {
                    "command": "aws.deleteLambda",
                    "when": "view == aws.explorer && viewItem =~ /^(awsRegionFunctionNode|awsRegionFunctionNodeDownloadable)$/",
                    "group": "4@1"
                },
                {
                    "command": "aws.copyLambdaUrl",
                    "when": "view == aws.explorer && viewItem =~ /^(awsRegionFunctionNode|awsRegionFunctionNodeDownloadable)$/",
                    "group": "2@0"
                },
                {
                    "command": "aws.deleteCloudFormation",
                    "when": "view == aws.explorer && viewItem == awsCloudFormationNode",
                    "group": "3@5"
                },
                {
                    "command": "aws.searchSchema",
                    "when": "view == aws.explorer && viewItem == awsSchemasNode",
                    "group": "0@1"
                },
                {
                    "command": "aws.searchSchemaPerRegistry",
                    "when": "view == aws.explorer && viewItem == awsRegistryItemNode",
                    "group": "0@1"
                },
                {
                    "command": "aws.viewSchemaItem",
                    "when": "view == aws.explorer && viewItem == awsSchemaItemNode",
                    "group": "0@1"
                },
                {
                    "command": "aws.stepfunctions.createStateMachineFromTemplate",
                    "when": "view == aws.explorer && viewItem == awsStepFunctionsNode",
                    "group": "0@1"
                },
                {
                    "command": "aws.downloadStateMachineDefinition",
                    "when": "view == aws.explorer && viewItem == awsStateMachineNode",
                    "group": "0@1"
                },
                {
                    "command": "aws.renderStateMachineGraph",
                    "when": "view == aws.explorer && viewItem == awsStateMachineNode",
                    "group": "0@2"
                },
                {
                    "command": "aws.cdk.renderStateMachineGraph",
                    "when": "viewItem == awsCdkStateMachineNode",
                    "group": "inline@1"
                },
                {
                    "command": "aws.cdk.renderStateMachineGraph",
                    "when": "viewItem == awsCdkStateMachineNode",
                    "group": "0@1"
                },
                {
                    "command": "aws.executeStateMachine",
                    "when": "view == aws.explorer && viewItem == awsStateMachineNode",
                    "group": "0@3"
                },
                {
                    "command": "aws.iot.createThing",
                    "when": "view == aws.explorer && viewItem == awsIotThingsNode",
                    "group": "0@1"
                },
                {
                    "command": "aws.iot.createCert",
                    "when": "view == aws.explorer && viewItem == awsIotCertsNode",
                    "group": "0@1"
                },
                {
                    "command": "aws.iot.createPolicy",
                    "when": "view == aws.explorer && viewItem == awsIotPoliciesNode",
                    "group": "0@1"
                },
                {
                    "command": "aws.iot.createPolicyVersion",
                    "when": "view == aws.explorer && viewItem == awsIotPolicyNode.WithVersions",
                    "group": "0@1"
                },
                {
                    "command": "aws.iot.viewPolicyVersion",
                    "when": "view == aws.explorer && viewItem =~ /^awsIotPolicyVersionNode./",
                    "group": "0@1"
                },
                {
                    "command": "aws.iot.attachCert",
                    "when": "view == aws.explorer && viewItem == awsIotThingNode",
                    "group": "0@1"
                },
                {
                    "command": "aws.iot.attachPolicy",
                    "when": "view == aws.explorer && viewItem =~ /^awsIotCertificateNode.(Things|Policies)/",
                    "group": "0@1"
                },
                {
                    "command": "aws.s3.createBucket",
                    "when": "view == aws.explorer && viewItem == awsS3Node",
                    "group": "0@1"
                },
                {
                    "command": "aws.s3.downloadFileAs",
                    "when": "view == aws.explorer && viewItem == awsS3FileNode",
                    "group": "0@1"
                },
                {
                    "command": "aws.s3.uploadFile",
                    "when": "view == aws.explorer && viewItem =~ /^(awsS3BucketNode|awsS3FolderNode)$/",
                    "group": "0@1"
                },
                {
                    "command": "aws.s3.uploadFileToParent",
                    "when": "view == aws.explorer && viewItem == awsS3FileNode",
                    "group": "1@1"
                },
                {
                    "command": "aws.s3.createFolder",
                    "when": "view == aws.explorer && viewItem =~ /^(awsS3BucketNode|awsS3FolderNode)$/",
                    "group": "1@1"
                },
                {
                    "command": "aws.iot.deactivateCert",
                    "when": "view == aws.explorer && viewItem =~ /^awsIotCertificateNode.(Things|Policies).ACTIVE$/",
                    "group": "1@1"
                },
                {
                    "command": "aws.iot.activateCert",
                    "when": "view == aws.explorer && viewItem =~ /^awsIotCertificateNode.(Things|Policies).INACTIVE$/",
                    "group": "1@1"
                },
                {
                    "command": "aws.iot.revokeCert",
                    "when": "view == aws.explorer && viewItem =~ /^awsIotCertificateNode.(Things|Policies).(ACTIVE|INACTIVE)$/",
                    "group": "1@2"
                },
                {
                    "command": "aws.iot.setDefaultPolicy",
                    "when": "view == aws.explorer && viewItem == awsIotPolicyVersionNode.NONDEFAULT",
                    "group": "1@1"
                },
                {
                    "command": "aws.iot.copyEndpoint",
                    "when": "view == aws.explorer && viewItem == awsIotNode",
                    "group": "2@1"
                },
                {
                    "command": "aws.copyName",
                    "when": "view == aws.explorer && viewItem =~ /^(awsRegionFunctionNode|awsRegionFunctionNodeDownloadable|awsCloudFormationFunctionNode|awsStateMachineNode|awsCloudFormationNode|awsS3BucketNode|awsS3FolderNode|awsS3FileNode|awsApiGatewayNode|awsIotThingNode)$|^(awsAppRunnerServiceNode|awsIotCertificateNode|awsIotPolicyNode|awsIotPolicyVersionNode)/",
                    "group": "2@1"
                },
                {
                    "command": "aws.copyArn",
                    "when": "view == aws.explorer && viewItem =~ /^(awsRegionFunctionNode|awsRegionFunctionNodeDownloadable|awsCloudFormationFunctionNode|awsStateMachineNode|awsCloudFormationNode|awsCloudWatchLogNode|awsS3BucketNode|awsS3FolderNode|awsS3FileNode|awsApiGatewayNode|awsEcrRepositoryNode|awsIotThingNode)$|^(awsAppRunnerServiceNode|awsEcsServiceNode|awsIotCertificateNode|awsIotPolicyNode|awsIotPolicyVersionNode|awsMdeInstanceNode)/",
                    "group": "2@2"
                },
                {
                    "command": "aws.apig.copyUrl",
                    "when": "view == aws.explorer && viewItem =~ /^(awsApiGatewayNode)$/",
                    "group": "2@0"
                },
                {
                    "command": "aws.s3.copyPath",
                    "when": "view == aws.explorer && viewItem =~ /^(awsS3FolderNode|awsS3FileNode)$/",
                    "group": "2@3"
                },
                {
                    "command": "aws.s3.presignedURL",
                    "when": "view == aws.explorer && viewItem =~ /^(awsS3FileNode)$/",
                    "group": "2@4"
                },
                {
                    "command": "aws.iot.detachCert",
                    "when": "view == aws.explorer && viewItem =~ /^(awsIotCertificateNode.Things)/",
                    "group": "3@1"
                },
                {
                    "command": "aws.iot.detachPolicy",
                    "when": "view == aws.explorer && viewItem == awsIotPolicyNode.Certificates",
                    "group": "3@1"
                },
                {
                    "command": "aws.iot.deleteThing",
                    "when": "view == aws.explorer && viewItem == awsIotThingNode",
                    "group": "3@1"
                },
                {
                    "command": "aws.iot.deleteCert",
                    "when": "view == aws.explorer && viewItem =~ /^awsIotCertificateNode.Policies/",
                    "group": "3@1"
                },
                {
                    "command": "aws.iot.deletePolicy",
                    "when": "view == aws.explorer && viewItem == awsIotPolicyNode.WithVersions",
                    "group": "3@1"
                },
                {
                    "command": "aws.iot.deletePolicyVersion",
                    "when": "view == aws.explorer && viewItem == awsIotPolicyVersionNode.NONDEFAULT",
                    "group": "3@1"
                },
                {
                    "command": "aws.s3.deleteBucket",
                    "when": "view == aws.explorer && viewItem == awsS3BucketNode",
                    "group": "3@1"
                },
                {
                    "command": "aws.s3.deleteFile",
                    "when": "view == aws.explorer && viewItem == awsS3FileNode",
                    "group": "3@1"
                },
                {
                    "command": "aws.downloadSchemaItemCode",
                    "when": "view == aws.explorer && viewItem == awsSchemaItemNode",
                    "group": "1@1"
                },
                {
                    "command": "aws.cloudWatchLogs.viewLogStream",
                    "group": "0@1",
                    "when": "view == aws.explorer && viewItem == awsCloudWatchLogNode"
                },
                {
                    "command": "aws.ssmDocument.openLocalDocumentYaml",
                    "group": "0@1",
                    "when": "view == aws.explorer && viewItem =~ /^(awsDocumentItemNode|awsDocumentItemNodeWriteable)$/"
                },
                {
                    "command": "aws.ssmDocument.openLocalDocumentJson",
                    "group": "0@2",
                    "when": "view == aws.explorer && viewItem =~ /^(awsDocumentItemNode|awsDocumentItemNodeWriteable)$/"
                },
                {
                    "command": "aws.ssmDocument.updateDocumentVersion",
                    "group": "2@1",
                    "when": "view == aws.explorer && viewItem == awsDocumentItemNodeWriteable"
                },
                {
                    "command": "aws.ssmDocument.deleteDocument",
                    "group": "3@2",
                    "when": "view == aws.explorer && viewItem == awsDocumentItemNodeWriteable"
                },
                {
                    "command": "aws.ecs.runCommandInContainer",
                    "group": "0@1",
                    "when": "view == aws.explorer && viewItem =~ /^(awsEcsContainerNodeExec)(.*)$/"
                },
                {
                    "command": "aws.ecs.openTaskInTerminal",
                    "group": "0@2",
                    "when": "view == aws.explorer && viewItem =~ /^(awsEcsContainerNodeExec)(.*)$/ && !isCloud9"
                },
                {
                    "command": "aws.ecs.enableEcsExec",
                    "group": "0@2",
                    "when": "view == aws.explorer && viewItem == awsEcsServiceNode.DISABLED"
                },
                {
                    "command": "aws.ecs.disableEcsExec",
                    "group": "0@2",
                    "when": "view == aws.explorer && viewItem == awsEcsServiceNode.ENABLED"
                },
                {
                    "command": "aws.ecs.viewDocumentation",
                    "group": "1@3",
                    "when": "view == aws.explorer && viewItem =~ /^(awsEcsClusterNode|awsEcsContainerNode)$|^awsEcsServiceNode/"
                },
                {
                    "command": "aws.resources.configure",
                    "when": "view == aws.explorer && viewItem == resourcesRootNode",
                    "group": "1@1"
                },
                {
                    "command": "aws.resources.configure",
                    "when": "view == aws.explorer && viewItem == resourcesRootNode",
                    "group": "inline@1"
                },
                {
                    "command": "aws.resources.openResourcePreview",
                    "when": "view == aws.explorer && viewItem =~ /^(.*)(ResourceNode)$/",
                    "group": "1@1"
                },
                {
                    "command": "aws.resources.copyIdentifier",
                    "when": "view == aws.explorer && viewItem =~ /^(.*)(ResourceNode)$/",
                    "group": "1@1"
                },
                {
                    "command": "aws.resources.viewDocs",
                    "when": "view == aws.explorer && viewItem =~ /^(.*)(Documented)(.*)(ResourceTypeNode)$/",
                    "group": "1@1"
                },
                {
                    "command": "aws.resources.createResource",
                    "when": "view == aws.explorer && viewItem =~ /^(.*)(Creatable)(.*)(ResourceTypeNode)$/ && !isCloud9 && config.aws.experiments.jsonResourceModification",
                    "group": "2@1"
                },
                {
                    "command": "aws.resources.createResource",
                    "when": "view == aws.explorer && viewItem =~ /^(.*)(Creatable)(.*)(ResourceTypeNode)$/ && !isCloud9 && config.aws.experiments.jsonResourceModification",
                    "group": "inline@1"
                },
                {
                    "command": "aws.resources.updateResource",
                    "when": "view == aws.explorer && viewItem =~ /^(.*)(Updatable)(.*)(ResourceNode)$/ && !isCloud9 && config.aws.experiments.jsonResourceModification",
                    "group": "2@1"
                },
                {
                    "command": "aws.resources.deleteResource",
                    "when": "view == aws.explorer && viewItem =~ /^(.*)(Deletable)(.*)(ResourceNode)$/ && !isCloud9 && config.aws.experiments.jsonResourceModification",
                    "group": "2@2"
                },
                {
                    "command": "aws.apprunner.createServiceFromEcr",
                    "group": "0@2",
                    "when": "view == aws.explorer && viewItem =~ /awsEcrTagNode|awsEcrRepositoryNode/"
                },
                {
                    "command": "aws.apprunner.startDeployment",
                    "group": "0@1",
                    "when": "view == aws.explorer && viewItem == awsAppRunnerServiceNode.RUNNING"
                },
                {
                    "command": "aws.apprunner.createService",
                    "group": "0@2",
                    "when": "view == aws.explorer && viewItem == awsAppRunnerNode"
                },
                {
                    "command": "aws.apprunner.pauseService",
                    "group": "0@3",
                    "when": "view == aws.explorer && viewItem == awsAppRunnerServiceNode.RUNNING"
                },
                {
                    "command": "aws.apprunner.resumeService",
                    "group": "0@3",
                    "when": "view == aws.explorer && viewItem == awsAppRunnerServiceNode.PAUSED"
                },
                {
                    "command": "aws.apprunner.copyServiceUrl",
                    "group": "1@1",
                    "when": "view == aws.explorer && viewItem == awsAppRunnerServiceNode.RUNNING"
                },
                {
                    "command": "aws.apprunner.open",
                    "group": "1@2",
                    "when": "view == aws.explorer && viewItem == awsAppRunnerServiceNode.RUNNING"
                },
                {
                    "command": "aws.apprunner.deleteService",
                    "group": "3@1",
                    "when": "view == aws.explorer && viewItem =~ /awsAppRunnerServiceNode.[RUNNING|PAUSED|CREATE_FAILED]/"
                },
                {
                    "command": "aws.cloudFormation.newTemplate",
                    "group": "0@1",
                    "when": "view == aws.explorer && viewItem == awsCloudFormationRootNode"
                },
                {
                    "command": "aws.sam.newTemplate",
                    "group": "0@2",
                    "when": "view == aws.explorer && viewItem == awsCloudFormationRootNode"
                },
                {
                    "command": "aws.codeWhisperer.configure",
                    "when": "viewItem =~ /^awsCodeWhispererNode/ && !isCloud9",
                    "group": "inline@2"
                },
                {
                    "command": "aws.codeWhisperer.introduction",
                    "when": "viewItem =~ /^awsCodeWhispererNode/ && !isCloud9 && CODEWHISPERER_TERMS_ACCEPTED",
                    "group": "inline@1"
                },
                {
                    "command": "aws.codeWhisperer.removeConnection",
                    "when": "viewItem == awsCodeWhispererNodeSaved",
                    "group": "0@1"
                },
                {
                    "command": "aws.codeWhisperer.removeConnection",
                    "when": "viewItem == awsCodeWhispererNodeSaved",
                    "group": "inline@3"
                },
                {
                    "command": "aws.cdk.refresh",
                    "when": "viewItem == awsCdkRootNode",
                    "group": "inline@1"
                },
                {
                    "command": "aws.cdk.refresh",
                    "when": "viewItem == awsCdkRootNode",
                    "group": "0@1"
                },
                {
                    "command": "aws.cdk.viewDocs",
                    "when": "viewItem == awsCdkRootNode",
                    "group": "0@2"
                },
                {
                    "command": "aws.auth.addConnection",
                    "when": "viewItem == awsAuthNode",
                    "group": "0@1"
                },
                {
                    "command": "aws.auth.switchConnections",
                    "when": "viewItem == awsAuthNode",
                    "group": "0@2"
                },
                {
                    "command": "aws.auth.signout",
                    "when": "viewItem == awsAuthNode && !isCloud9",
                    "group": "0@3"
                },
                {
                    "command": "aws.auth.help",
                    "when": "viewItem == awsAuthNode",
                    "group": "inline@1"
                },
                {
                    "submenu": "aws.auth",
                    "when": "viewItem == awsAuthNode",
                    "group": "inline@2"
                }
            ],
            "aws.auth": [
                {
                    "command": "aws.auth.addConnection",
                    "group": "0@1"
                },
                {
                    "command": "aws.auth.switchConnections",
                    "group": "0@2"
                },
                {
                    "command": "aws.auth.signout",
                    "enablement": "!isCloud9",
                    "group": "0@3"
                }
            ]
        },
        "commands": [
            {
                "command": "aws.launchConfigForm",
                "title": "%AWS.command.launchConfigForm.title%",
                "category": "%AWS.title%",
                "cloud9": {
                    "cn": {
                        "category": "%AWS.title.cn%"
                    }
                }
            },
            {
                "command": "aws.apig.copyUrl",
                "title": "%AWS.command.apig.copyUrl%",
                "category": "%AWS.title%",
                "cloud9": {
                    "cn": {
                        "category": "%AWS.title.cn%"
                    }
                }
            },
            {
                "command": "aws.apig.invokeRemoteRestApi",
                "title": "%AWS.command.apig.invokeRemoteRestApi%",
                "category": "%AWS.title%",
                "cloud9": {
                    "cn": {
                        "category": "%AWS.title.cn%",
                        "title": "%AWS.command.apig.invokeRemoteRestApi.cn%"
                    }
                }
            },
            {
                "command": "aws.lambda.createNewSamApp",
                "title": "%AWS.command.createNewSamApp%",
                "category": "%AWS.title%",
                "cloud9": {
                    "cn": {
                        "category": "%AWS.title.cn%"
                    }
                }
            },
            {
                "command": "aws.login",
                "title": "%AWS.command.login%",
                "category": "%AWS.title%",
                "cloud9": {
                    "cn": {
                        "title": "%AWS.command.login.cn%",
                        "category": "%AWS.title.cn%"
                    }
                }
            },
            {
                "command": "aws.credentials.profile.create",
                "title": "%AWS.command.credentials.profile.create%",
                "category": "%AWS.title%",
                "cloud9": {
                    "cn": {
                        "category": "%AWS.title.cn%"
                    }
                }
            },
            {
                "command": "aws.credentials.edit",
                "title": "%AWS.command.credentials.edit%",
                "category": "%AWS.title%",
                "cloud9": {
                    "cn": {
                        "category": "%AWS.title.cn%"
                    }
                }
            },
            {
                "command": "aws.codecatalyst.openOrg",
                "title": "%AWS.command.codecatalyst.openOrg%",
                "category": "AWS"
            },
            {
                "command": "aws.codecatalyst.openProject",
                "title": "%AWS.command.codecatalyst.openProject%",
                "category": "AWS"
            },
            {
                "command": "aws.codecatalyst.openRepo",
                "title": "%AWS.command.codecatalyst.openRepo%",
                "category": "AWS"
            },
            {
                "command": "aws.codecatalyst.openDevEnv",
                "title": "%AWS.command.codecatalyst.openDevEnv%",
                "category": "AWS",
                "enablement": "!isCloud9"
            },
            {
                "command": "aws.codecatalyst.listCommands",
                "title": "%AWS.command.codecatalyst.listCommands%",
                "category": "AWS",
                "enablement": "!isCloud9"
            },
            {
                "command": "aws.codecatalyst.cloneRepo",
                "title": "%AWS.command.codecatalyst.cloneRepo%",
                "category": "AWS",
                "enablement": "!isCloud9"
            },
            {
                "command": "aws.codecatalyst.createDevEnv",
                "title": "%AWS.command.codecatalyst.createDevEnv%",
                "category": "AWS",
                "enablement": "!isCloud9"
            },
            {
                "command": "aws.codecatalyst.removeConnection",
                "title": "%AWS.command.codecatalyst.removeConnection%",
                "category": "AWS",
                "icon": "$(debug-disconnect)"
            },
            {
                "command": "aws.logout",
                "title": "%AWS.command.logout%",
                "category": "%AWS.title%",
                "cloud9": {
                    "cn": {
                        "category": "%AWS.title.cn%"
                    }
                }
            },
            {
                "command": "aws.auth.addConnection",
                "title": "%AWS.command.auth.addConnection%",
                "category": "%AWS.title%"
            },
            {
                "command": "aws.auth.showConnectionsPage",
                "title": "%AWS.command.auth.showConnectionsPage%",
                "category": "%AWS.title%",
                "enablement": "aws.isDevMode"
            },
            {
                "command": "aws.auth.switchConnections",
                "title": "%AWS.command.auth.switchConnections%",
                "category": "%AWS.title%"
            },
            {
                "command": "aws.auth.signout",
                "title": "%AWS.command.auth.signout%",
                "category": "%AWS.title%",
                "enablement": "!isCloud9"
            },
            {
                "command": "aws.auth.help",
                "title": "%AWS.generic.viewDocs%",
                "category": "%AWS.title%",
                "icon": "$(question)"
            },
            {
                "command": "aws.createIssueOnGitHub",
                "title": "%AWS.command.createIssueOnGitHub%",
                "category": "%AWS.title%",
                "cloud9": {
                    "cn": {
                        "category": "%AWS.title.cn%"
                    }
                }
            },
            {
                "command": "aws.ecr.copyTagUri",
                "title": "%AWS.command.ecr.copyTagUri%",
                "category": "%AWS.title%",
                "cloud9": {
                    "cn": {
                        "category": "%AWS.title.cn%"
                    }
                }
            },
            {
                "command": "aws.ecr.deleteTag",
                "title": "%AWS.command.ecr.deleteTag%",
                "category": "%AWS.title%",
                "cloud9": {
                    "cn": {
                        "category": "%AWS.title.cn%"
                    }
                }
            },
            {
                "command": "aws.ecr.copyRepositoryUri",
                "title": "%AWS.command.ecr.copyRepositoryUri%",
                "category": "%AWS.title%",
                "cloud9": {
                    "cn": {
                        "category": "%AWS.title.cn%"
                    }
                }
            },
            {
                "command": "aws.ecr.createRepository",
                "title": "%AWS.command.ecr.createRepository%",
                "category": "%AWS.title%",
                "icon": "$(add)",
                "cloud9": {
                    "cn": {
                        "category": "%AWS.title.cn%"
                    }
                }
            },
            {
                "command": "aws.ecr.deleteRepository",
                "title": "%AWS.command.ecr.deleteRepository%",
                "category": "%AWS.title%",
                "cloud9": {
                    "cn": {
                        "category": "%AWS.title.cn%"
                    }
                }
            },
            {
                "command": "aws.showRegion",
                "title": "%AWS.command.showRegion%",
                "category": "%AWS.title%",
                "cloud9": {
                    "cn": {
                        "category": "%AWS.title.cn%"
                    }
                }
            },
            {
                "command": "aws.iot.createThing",
                "title": "%AWS.command.iot.createThing%",
                "category": "%AWS.title%",
                "icon": "$(add)",
                "cloud9": {
                    "cn": {
                        "category": "%AWS.title.cn%"
                    }
                }
            },
            {
                "command": "aws.iot.deleteThing",
                "title": "%AWS.generic.promptDelete%",
                "category": "%AWS.title%",
                "cloud9": {
                    "cn": {
                        "category": "%AWS.title.cn%"
                    }
                }
            },
            {
                "command": "aws.iot.createCert",
                "title": "%AWS.command.iot.createCert%",
                "category": "%AWS.title%",
                "icon": "$(add)",
                "cloud9": {
                    "cn": {
                        "category": "%AWS.title.cn%"
                    }
                }
            },
            {
                "command": "aws.iot.deleteCert",
                "title": "%AWS.generic.promptDelete%",
                "category": "%AWS.title%",
                "cloud9": {
                    "cn": {
                        "category": "%AWS.title.cn%"
                    }
                }
            },
            {
                "command": "aws.iot.attachCert",
                "title": "%AWS.command.iot.attachCert%",
                "category": "%AWS.title%",
                "icon": "$(aws-generic-attach-file)",
                "cloud9": {
                    "cn": {
                        "category": "%AWS.title.cn%"
                    }
                }
            },
            {
                "command": "aws.iot.attachPolicy",
                "title": "%AWS.command.iot.attachPolicy%",
                "category": "%AWS.title%",
                "icon": "$(aws-generic-attach-file)",
                "cloud9": {
                    "cn": {
                        "category": "%AWS.title.cn%"
                    }
                }
            },
            {
                "command": "aws.iot.activateCert",
                "title": "%AWS.command.iot.activateCert%",
                "category": "%AWS.title%",
                "cloud9": {
                    "cn": {
                        "category": "%AWS.title.cn%"
                    }
                }
            },
            {
                "command": "aws.iot.deactivateCert",
                "title": "%AWS.command.iot.deactivateCert%",
                "category": "%AWS.title%",
                "cloud9": {
                    "cn": {
                        "category": "%AWS.title.cn%"
                    }
                }
            },
            {
                "command": "aws.iot.revokeCert",
                "title": "%AWS.command.iot.revokeCert%",
                "category": "%AWS.title%",
                "cloud9": {
                    "cn": {
                        "category": "%AWS.title.cn%"
                    }
                }
            },
            {
                "command": "aws.iot.createPolicy",
                "title": "%AWS.command.iot.createPolicy%",
                "category": "%AWS.title%",
                "icon": "$(add)",
                "cloud9": {
                    "cn": {
                        "category": "%AWS.title.cn%"
                    }
                }
            },
            {
                "command": "aws.iot.deletePolicy",
                "title": "%AWS.generic.promptDelete%",
                "category": "%AWS.title%",
                "cloud9": {
                    "cn": {
                        "category": "%AWS.title.cn%"
                    }
                }
            },
            {
                "command": "aws.iot.createPolicyVersion",
                "title": "%AWS.command.iot.createPolicyVersion%",
                "category": "%AWS.title%",
                "cloud9": {
                    "cn": {
                        "category": "%AWS.title.cn%"
                    }
                }
            },
            {
                "command": "aws.iot.deletePolicyVersion",
                "title": "%AWS.generic.promptDelete%",
                "category": "%AWS.title%",
                "cloud9": {
                    "cn": {
                        "category": "%AWS.title.cn%"
                    }
                }
            },
            {
                "command": "aws.iot.detachCert",
                "title": "%AWS.command.iot.detachCert%",
                "category": "%AWS.title%",
                "cloud9": {
                    "cn": {
                        "category": "%AWS.title.cn%"
                    }
                }
            },
            {
                "command": "aws.iot.detachPolicy",
                "title": "%AWS.command.iot.detachCert%",
                "category": "%AWS.title%",
                "cloud9": {
                    "cn": {
                        "category": "%AWS.title.cn%"
                    }
                }
            },
            {
                "command": "aws.iot.viewPolicyVersion",
                "title": "%AWS.command.iot.viewPolicyVersion%",
                "category": "%AWS.title%",
                "cloud9": {
                    "cn": {
                        "category": "%AWS.title.cn%"
                    }
                }
            },
            {
                "command": "aws.iot.setDefaultPolicy",
                "title": "%AWS.command.iot.setDefaultPolicy%",
                "category": "%AWS.title%",
                "cloud9": {
                    "cn": {
                        "category": "%AWS.title.cn%"
                    }
                }
            },
            {
                "command": "aws.iot.copyEndpoint",
                "title": "%AWS.command.iot.copyEndpoint%",
                "category": "%AWS.title%",
                "cloud9": {
                    "cn": {
                        "category": "%AWS.title.cn%"
                    }
                }
            },
            {
                "command": "aws.s3.presignedURL",
                "title": "%AWS.command.s3.presignedURL%",
                "category": "%AWS.title%"
            },
            {
                "command": "aws.s3.copyPath",
                "title": "%AWS.command.s3.copyPath%",
                "category": "%AWS.title%",
                "cloud9": {
                    "cn": {
                        "category": "%AWS.title.cn%"
                    }
                }
            },
            {
                "command": "aws.s3.downloadFileAs",
                "title": "%AWS.command.s3.downloadFileAs%",
                "category": "%AWS.title%",
                "icon": "$(cloud-download)",
                "cloud9": {
                    "cn": {
                        "category": "%AWS.title.cn%"
                    }
                }
            },
            {
                "command": "aws.s3.openFile",
                "title": "%AWS.command.s3.openFile%",
                "category": "%AWS.title%",
                "icon": "$(open-preview)"
            },
            {
                "command": "aws.s3.editFile",
                "title": "%AWS.command.s3.editFile%",
                "category": "%AWS.title%",
                "icon": "$(edit)"
            },
            {
                "command": "aws.s3.uploadFile",
                "title": "%AWS.command.s3.uploadFile%",
                "category": "%AWS.title%",
                "icon": "$(cloud-upload)",
                "cloud9": {
                    "cn": {
                        "category": "%AWS.title.cn%"
                    }
                }
            },
            {
                "command": "aws.s3.uploadFileToParent",
                "title": "%AWS.command.s3.uploadFileToParent%",
                "category": "%AWS.title%",
                "cloud9": {
                    "cn": {
                        "category": "%AWS.title.cn%"
                    }
                }
            },
            {
                "command": "aws.s3.createFolder",
                "title": "%AWS.command.s3.createFolder%",
                "category": "%AWS.title%",
                "icon": "$(new-folder)",
                "cloud9": {
                    "cn": {
                        "category": "%AWS.title.cn%"
                    }
                }
            },
            {
                "command": "aws.s3.createBucket",
                "title": "%AWS.command.s3.createBucket%",
                "category": "%AWS.title%",
                "icon": "$(aws-s3-create-bucket)",
                "cloud9": {
                    "cn": {
                        "category": "%AWS.title.cn%"
                    }
                }
            },
            {
                "command": "aws.s3.deleteBucket",
                "title": "%AWS.generic.promptDelete%",
                "category": "%AWS.title%",
                "cloud9": {
                    "cn": {
                        "category": "%AWS.title.cn%"
                    }
                }
            },
            {
                "command": "aws.s3.deleteFile",
                "title": "%AWS.generic.promptDelete%",
                "category": "%AWS.title%",
                "cloud9": {
                    "cn": {
                        "category": "%AWS.title.cn%"
                    }
                }
            },
            {
                "command": "aws.invokeLambda",
                "title": "%AWS.command.invokeLambda%",
                "category": "%AWS.title%",
                "cloud9": {
                    "cn": {
                        "title": "%AWS.command.invokeLambda.cn%",
                        "category": "%AWS.title.cn%"
                    }
                }
            },
            {
                "command": "aws.downloadLambda",
                "title": "%AWS.command.downloadLambda%",
                "category": "%AWS.title%",
                "enablement": "viewItem == awsRegionFunctionNodeDownloadable",
                "cloud9": {
                    "cn": {
                        "category": "%AWS.title.cn%"
                    }
                }
            },
            {
                "command": "aws.uploadLambda",
                "title": "%AWS.command.uploadLambda%",
                "category": "%AWS.title%",
                "cloud9": {
                    "cn": {
                        "category": "%AWS.title.cn%"
                    }
                }
            },
            {
                "command": "aws.deleteLambda",
                "title": "%AWS.generic.promptDelete%",
                "category": "%AWS.title%",
                "cloud9": {
                    "cn": {
                        "category": "%AWS.title.cn%"
                    }
                }
            },
            {
                "command": "aws.copyLambdaUrl",
                "title": "%AWS.generic.copyUrl%",
                "category": "%AWS.title%",
                "cloud9": {
                    "cn": {
                        "category": "%AWS.title.cn%"
                    }
                }
            },
            {
                "command": "aws.deploySamApplication",
                "title": "%AWS.command.deploySamApplication%",
                "category": "%AWS.title%",
                "cloud9": {
                    "cn": {
                        "category": "%AWS.title.cn%"
                    }
                }
            },
            {
                "command": "aws.submitFeedback",
                "title": "%AWS.command.submitFeedback%",
                "category": "%AWS.title%",
                "icon": "$(comment)",
                "cloud9": {
                    "cn": {
                        "category": "%AWS.title.cn%"
                    }
                }
            },
            {
                "command": "aws.refreshAwsExplorer",
                "title": "%AWS.command.refreshAwsExplorer%",
                "category": "%AWS.title%",
                "icon": {
                    "dark": "resources/icons/vscode/dark/refresh.svg",
                    "light": "resources/icons/vscode/light/refresh.svg"
                }
            },
            {
                "command": "aws.samcli.detect",
                "title": "%AWS.command.samcli.detect%",
                "category": "%AWS.title%",
                "cloud9": {
                    "cn": {
                        "category": "%AWS.title.cn%"
                    }
                }
            },
            {
                "command": "aws.deleteCloudFormation",
                "title": "%AWS.command.deleteCloudFormation%",
                "category": "%AWS.title%",
                "cloud9": {
                    "cn": {
                        "category": "%AWS.title.cn%"
                    }
                }
            },
            {
                "command": "aws.downloadStateMachineDefinition",
                "title": "%AWS.command.downloadStateMachineDefinition%",
                "category": "%AWS.title%",
                "cloud9": {
                    "cn": {
                        "category": "%AWS.title.cn%"
                    }
                }
            },
            {
                "command": "aws.executeStateMachine",
                "title": "%AWS.command.executeStateMachine%",
                "category": "%AWS.title%",
                "cloud9": {
                    "cn": {
                        "category": "%AWS.title.cn%"
                    }
                }
            },
            {
                "command": "aws.renderStateMachineGraph",
                "title": "%AWS.command.renderStateMachineGraph%",
                "category": "%AWS.title%",
                "cloud9": {
                    "cn": {
                        "category": "%AWS.title.cn%"
                    }
                }
            },
            {
                "command": "aws.copyArn",
                "title": "%AWS.command.copyArn%",
                "category": "%AWS.title%",
                "cloud9": {
                    "cn": {
                        "category": "%AWS.title.cn%"
                    }
                }
            },
            {
                "command": "aws.copyName",
                "title": "%AWS.command.copyName%",
                "category": "%AWS.title%",
                "cloud9": {
                    "cn": {
                        "category": "%AWS.title.cn%"
                    }
                }
            },
            {
                "command": "aws.listCommands",
                "title": "%AWS.command.listCommands%",
                "category": "%AWS.title%",
                "cloud9": {
                    "cn": {
                        "title": "%AWS.command.listCommands.cn%",
                        "category": "%AWS.title.cn%"
                    }
                }
            },
            {
                "command": "aws.viewSchemaItem",
                "title": "%AWS.command.viewSchemaItem%",
                "category": "%AWS.title%",
                "cloud9": {
                    "cn": {
                        "category": "%AWS.title.cn%"
                    }
                }
            },
            {
                "command": "aws.searchSchema",
                "title": "%AWS.command.searchSchema%",
                "category": "%AWS.title%",
                "cloud9": {
                    "cn": {
                        "category": "%AWS.title.cn%"
                    }
                }
            },
            {
                "command": "aws.searchSchemaPerRegistry",
                "title": "%AWS.command.searchSchemaPerRegistry%",
                "category": "%AWS.title%",
                "cloud9": {
                    "cn": {
                        "category": "%AWS.title.cn%"
                    }
                }
            },
            {
                "command": "aws.downloadSchemaItemCode",
                "title": "%AWS.command.downloadSchemaItemCode%",
                "category": "%AWS.title%",
                "cloud9": {
                    "cn": {
                        "category": "%AWS.title.cn%"
                    }
                }
            },
            {
                "command": "aws.viewLogs",
                "title": "%AWS.command.viewLogs%",
                "category": "%AWS.title%"
            },
            {
                "command": "aws.help",
                "title": "%AWS.command.help%",
                "category": "%AWS.title%",
                "cloud9": {
                    "cn": {
                        "category": "%AWS.title.cn%"
                    }
                }
            },
            {
                "command": "aws.github",
                "title": "%AWS.command.github%",
                "category": "%AWS.title%",
                "cloud9": {
                    "cn": {
                        "category": "%AWS.title.cn%"
                    }
                }
            },
            {
                "command": "aws.quickStart",
                "title": "%AWS.command.quickStart%",
                "category": "%AWS.title%",
                "cloud9": {
                    "cn": {
                        "category": "%AWS.title.cn%"
                    }
                }
            },
            {
                "command": "aws.cdk.refresh",
                "title": "%AWS.command.refreshCdkExplorer%",
                "category": "%AWS.title%",
                "icon": {
                    "dark": "resources/icons/vscode/dark/refresh.svg",
                    "light": "resources/icons/vscode/light/refresh.svg"
                },
                "cloud9": {
                    "cn": {
                        "category": "%AWS.title.cn%"
                    }
                }
            },
            {
                "command": "aws.cdk.viewDocs",
                "title": "%AWS.generic.viewDocs%",
                "category": "%AWS.title%"
            },
            {
                "command": "aws.stepfunctions.createStateMachineFromTemplate",
                "title": "%AWS.command.stepFunctions.createStateMachineFromTemplate%",
                "category": "%AWS.title%",
                "cloud9": {
                    "cn": {
                        "category": "%AWS.title.cn%"
                    }
                }
            },
            {
                "command": "aws.stepfunctions.publishStateMachine",
                "title": "%AWS.command.stepFunctions.publishStateMachine%",
                "category": "%AWS.title%",
                "cloud9": {
                    "cn": {
                        "category": "%AWS.title.cn%"
                    }
                }
            },
            {
                "command": "aws.previewStateMachine",
                "title": "%AWS.command.stepFunctions.previewStateMachine%",
                "category": "%AWS.title%",
                "icon": "$(aws-stepfunctions-preview)",
                "cloud9": {
                    "cn": {
                        "category": "%AWS.title.cn%"
                    }
                }
            },
            {
                "command": "aws.cdk.renderStateMachineGraph",
                "title": "%AWS.command.cdk.previewStateMachine%",
                "category": "AWS",
                "icon": "$(aws-stepfunctions-preview)"
            },
            {
                "command": "aws.aboutToolkit",
                "title": "%AWS.command.aboutToolkit%",
                "category": "%AWS.title%"
            },
            {
                "command": "aws.cloudWatchLogs.viewLogStream",
                "title": "%AWS.command.viewLogStream%",
                "category": "%AWS.title%",
                "cloud9": {
                    "cn": {
                        "category": "%AWS.title.cn%"
                    }
                }
            },
            {
                "command": "aws.ssmDocument.createLocalDocument",
                "title": "%AWS.command.ssmDocument.createLocalDocument%",
                "category": "%AWS.title%",
                "cloud9": {
                    "cn": {
                        "category": "%AWS.title.cn%"
                    }
                }
            },
            {
                "command": "aws.ssmDocument.openLocalDocument",
                "title": "%AWS.command.ssmDocument.openLocalDocument%",
                "category": "%AWS.title%",
                "icon": "$(cloud-download)",
                "cloud9": {
                    "cn": {
                        "category": "%AWS.title.cn%"
                    }
                }
            },
            {
                "command": "aws.ssmDocument.openLocalDocumentJson",
                "title": "%AWS.command.ssmDocument.openLocalDocumentJson%",
                "category": "%AWS.title%",
                "cloud9": {
                    "cn": {
                        "category": "%AWS.title.cn%"
                    }
                }
            },
            {
                "command": "aws.ssmDocument.openLocalDocumentYaml",
                "title": "%AWS.command.ssmDocument.openLocalDocumentYaml%",
                "category": "%AWS.title%",
                "cloud9": {
                    "cn": {
                        "category": "%AWS.title.cn%"
                    }
                }
            },
            {
                "command": "aws.ssmDocument.deleteDocument",
                "title": "%AWS.command.ssmDocument.deleteDocument%",
                "category": "%AWS.title%",
                "cloud9": {
                    "cn": {
                        "category": "%AWS.title.cn%"
                    }
                }
            },
            {
                "command": "aws.ssmDocument.publishDocument",
                "title": "%AWS.command.ssmDocument.publishDocument%",
                "category": "%AWS.title%",
                "icon": "$(cloud-upload)",
                "cloud9": {
                    "cn": {
                        "category": "%AWS.title.cn%"
                    }
                }
            },
            {
                "command": "aws.ssmDocument.updateDocumentVersion",
                "title": "%AWS.command.ssmDocument.updateDocumentVersion%",
                "category": "%AWS.title%",
                "cloud9": {
                    "cn": {
                        "category": "%AWS.title.cn%"
                    }
                }
            },
            {
                "command": "aws.copyLogStreamName",
                "title": "%AWS.command.copyLogStreamName%",
                "category": "%AWS.title%",
                "icon": "$(files)",
                "cloud9": {
                    "cn": {
                        "category": "%AWS.title.cn%"
                    }
                }
            },
            {
                "command": "aws.saveCurrentLogStreamContent",
                "title": "%AWS.command.saveCurrentLogStreamContent%",
                "category": "%AWS.title%",
                "icon": "$(save-as)",
                "cloud9": {
                    "cn": {
                        "category": "%AWS.title.cn%"
                    }
                }
            },
            {
                "command": "aws.addSamDebugConfig",
                "title": "%AWS.command.addSamDebugConfig%",
                "category": "%AWS.title%",
                "cloud9": {
                    "cn": {
                        "category": "%AWS.title.cn%"
                    }
                }
            },
            {
                "command": "aws.toggleSamCodeLenses",
                "title": "%AWS.command.toggleSamCodeLenses%",
                "category": "%AWS.title%",
                "cloud9": {
                    "cn": {
                        "category": "%AWS.title.cn%"
                    }
                }
            },
            {
                "command": "aws.ecs.runCommandInContainer",
                "title": "%AWS.ecs.runCommandInContainer%",
                "category": "%AWS.title%",
                "enablement": "viewItem == awsEcsContainerNodeExecEnabled",
                "cloud9": {
                    "cn": {
                        "category": "%AWS.title.cn%"
                    }
                }
            },
            {
                "command": "aws.ecs.openTaskInTerminal",
                "title": "%AWS.ecs.openTaskInTerminal%",
                "category": "%AWS.title%",
                "enablement": "viewItem == awsEcsContainerNodeExecEnabled",
                "cloud9": {
                    "cn": {
                        "category": "%AWS.title.cn%"
                    }
                }
            },
            {
                "command": "aws.ecs.enableEcsExec",
                "title": "%AWS.ecs.enableEcsExec%",
                "category": "%AWS.title%",
                "cloud9": {
                    "cn": {
                        "category": "%AWS.title.cn%"
                    }
                }
            },
            {
                "command": "aws.ecs.viewDocumentation",
                "title": "%AWS.generic.viewDocs%",
                "category": "%AWS.title%",
                "cloud9": {
                    "cn": {
                        "category": "%AWS.title.cn%"
                    }
                }
            },
            {
                "command": "aws.resources.copyIdentifier",
                "title": "%AWS.command.resources.copyIdentifier%",
                "category": "%AWS.title%",
                "cloud9": {
                    "cn": {
                        "category": "%AWS.title.cn%"
                    }
                }
            },
            {
                "command": "aws.resources.openResourcePreview",
                "title": "%AWS.generic.preview%",
                "category": "%AWS.title%",
                "icon": "$(open-preview)",
                "cloud9": {
                    "cn": {
                        "category": "%AWS.title.cn%"
                    }
                }
            },
            {
                "command": "aws.resources.createResource",
                "title": "%AWS.generic.create%",
                "category": "%AWS.title%",
                "icon": "$(add)",
                "cloud9": {
                    "cn": {
                        "category": "%AWS.title.cn%"
                    }
                }
            },
            {
                "command": "aws.resources.deleteResource",
                "title": "%AWS.generic.promptDelete%",
                "category": "%AWS.title%",
                "cloud9": {
                    "cn": {
                        "category": "%AWS.title.cn%"
                    }
                }
            },
            {
                "command": "aws.resources.updateResource",
                "title": "%AWS.generic.promptUpdate%",
                "category": "%AWS.title%",
                "icon": "$(pencil)",
                "cloud9": {
                    "cn": {
                        "category": "%AWS.title.cn%"
                    }
                }
            },
            {
                "command": "aws.resources.updateResourceInline",
                "title": "%AWS.generic.promptUpdate%",
                "category": "%AWS.title%",
                "icon": "$(pencil)",
                "cloud9": {
                    "cn": {
                        "category": "%AWS.title.cn%"
                    }
                }
            },
            {
                "command": "aws.resources.saveResource",
                "title": "%AWS.generic.save%",
                "category": "%AWS.title%",
                "icon": "$(save)",
                "cloud9": {
                    "cn": {
                        "category": "%AWS.title.cn%"
                    }
                }
            },
            {
                "command": "aws.resources.closeResource",
                "title": "%AWS.generic.close%",
                "category": "%AWS.title%",
                "icon": "$(close)",
                "cloud9": {
                    "cn": {
                        "category": "%AWS.title.cn%"
                    }
                }
            },
            {
                "command": "aws.resources.viewDocs",
                "title": "%AWS.generic.viewDocs%",
                "category": "%AWS.title%",
                "icon": "$(book)",
                "cloud9": {
                    "cn": {
                        "category": "%AWS.title.cn%"
                    }
                }
            },
            {
                "command": "aws.resources.configure",
                "title": "%AWS.command.resources.configure%",
                "category": "%AWS.title%",
                "icon": "$(gear)",
                "cloud9": {
                    "cn": {
                        "category": "%AWS.title.cn%"
                    }
                }
            },
            {
                "command": "aws.apprunner.createService",
                "title": "%AWS.command.apprunner.createService%",
                "category": "%AWS.title%",
                "cloud9": {
                    "cn": {
                        "category": "%AWS.title.cn%"
                    }
                }
            },
            {
                "command": "aws.ecs.disableEcsExec",
                "title": "%AWS.ecs.disableEcsExec%",
                "category": "%AWS.title%",
                "cloud9": {
                    "cn": {
                        "category": "%AWS.title.cn%"
                    }
                }
            },
            {
                "command": "aws.apprunner.createServiceFromEcr",
                "title": "%AWS.command.apprunner.createServiceFromEcr%",
                "category": "%AWS.title%",
                "cloud9": {
                    "cn": {
                        "category": "%AWS.title.cn%"
                    }
                }
            },
            {
                "command": "aws.apprunner.pauseService",
                "title": "%AWS.command.apprunner.pauseService%",
                "category": "%AWS.title%",
                "cloud9": {
                    "cn": {
                        "category": "%AWS.title.cn%"
                    }
                }
            },
            {
                "command": "aws.apprunner.resumeService",
                "title": "%AWS.command.apprunner.resumeService%",
                "category": "AWS",
                "cloud9": {
                    "cn": {
                        "category": "%AWS.title.cn%"
                    }
                }
            },
            {
                "command": "aws.apprunner.copyServiceUrl",
                "title": "%AWS.command.apprunner.copyServiceUrl%",
                "category": "%AWS.title%",
                "cloud9": {
                    "cn": {
                        "category": "%AWS.title.cn%"
                    }
                }
            },
            {
                "command": "aws.apprunner.open",
                "title": "%AWS.command.apprunner.open%",
                "category": "%AWS.title%",
                "cloud9": {
                    "cn": {
                        "category": "%AWS.title.cn%"
                    }
                }
            },
            {
                "command": "aws.apprunner.deleteService",
                "title": "%AWS.generic.promptDelete%",
                "category": "%AWS.title%",
                "cloud9": {
                    "cn": {
                        "category": "%AWS.title.cn%"
                    }
                }
            },
            {
                "command": "aws.apprunner.startDeployment",
                "title": "%AWS.command.apprunner.startDeployment%",
                "category": "%AWS.title%",
                "cloud9": {
                    "cn": {
                        "category": "%AWS.title.cn%"
                    }
                }
            },
            {
                "command": "aws.cloudFormation.newTemplate",
                "title": "%AWS.command.cloudFormation.newTemplate%",
                "category": "%AWS.title%",
                "cloud9": {
                    "cn": {
                        "category": "%AWS.title.cn%"
                    }
                }
            },
            {
                "command": "aws.sam.newTemplate",
                "title": "%AWS.command.sam.newTemplate%",
                "category": "%AWS.title%",
                "cloud9": {
                    "cn": {
                        "category": "%AWS.title.cn%"
                    }
                }
            },
            {
                "command": "aws.samcli.sync",
                "title": "%AWS.command.samcli.sync%",
                "category": "%AWS.title%"
            },
            {
                "command": "aws.codeWhisperer",
                "title": "%AWS.command.codewhisperer.title%",
                "category": "%AWS.title%"
            },
            {
                "command": "aws.codeWhisperer.configure",
                "title": "%AWS.command.codewhisperer.configure%",
                "category": "%AWS.title%",
                "icon": "$(gear)",
                "cloud9": {
                    "cn": {
                        "category": "%AWS.title.cn%"
                    }
                }
            },
            {
                "command": "aws.codeWhisperer.introduction",
                "title": "%AWS.command.codewhisperer.introduction%",
                "category": "%AWS.title%",
                "icon": "$(question)",
                "cloud9": {
                    "cn": {
                        "category": "%AWS.title.cn%"
                    }
                }
            },
            {
                "command": "aws.codeWhisperer.removeConnection",
                "title": "%AWS.command.codewhisperer.removeConnection%",
                "category": "%AWS.title%",
                "icon": "$(debug-disconnect)"
            },
            {
                "command": "aws.dev.openMenu",
                "title": "Open Developer Menu",
                "category": "AWS (Developer)",
                "enablement": "aws.isDevMode"
            },
            {
                "command": "Mynah.show",
                "title": "Show Mynah Search",
                "category": "Mynah",
                "icon": {
                    "light": "resources/icons/aws/mynah/MynahIconBlack.svg",
                    "dark": "resources/icons/aws/mynah//MynahIconWhite.svg"
                }
            }
        ],
        "jsonValidation": [
            {
                "fileMatch": ".aws/templates.json",
                "url": "./dist/src/templates/templates.json"
            },
            {
                "fileMatch": "*ecs-task-def.json",
                "url": "https://ecs-intellisense.s3-us-west-2.amazonaws.com/task-definition/schema.json"
            }
        ],
        "languages": [
            {
                "id": "asl",
                "extensions": [
                    ".asl.json",
                    ".asl"
                ],
                "aliases": [
                    "Amazon States Language"
                ]
            },
            {
                "id": "asl-yaml",
                "aliases": [
                    "Amazon States Language (YAML)"
                ],
                "extensions": [
                    ".asl.yaml",
                    ".asl.yml"
                ]
            },
            {
                "id": "ssm-json",
                "extensions": [
                    ".ssm.json"
                ],
                "aliases": [
                    "AWS Systems Manager Document (JSON)"
                ]
            },
            {
                "id": "ssm-yaml",
                "extensions": [
                    ".ssm.yaml",
                    ".ssm.yml"
                ],
                "aliases": [
                    "AWS Systems Manager Document (YAML)"
                ]
            }
        ],
        "keybindings": [
            {
                "command": "aws.previewStateMachine",
                "key": "ctrl+shift+v",
                "mac": "cmd+shift+v",
                "when": "editorTextFocus && editorLangId == asl || editorTextFocus && editorLangId == asl-yaml"
            },
            {
                "command": "aws.codeWhisperer",
                "key": "alt+c",
                "mac": "alt+c",
                "when": "editorTextFocus && CODEWHISPERER_ENABLED"
            },
            {
                "command": "aws.codeWhisperer.rejectCodeSuggestion",
                "key": "escape",
                "mac": "escape",
                "when": "inlineSuggestionVisible && !editorReadonly && CODEWHISPERER_ENABLED"
            },
            {
                "key": "right",
                "command": "editor.action.inlineSuggest.showNext",
                "when": "inlineSuggestionVisible && !editorReadonly && CODEWHISPERER_ENABLED"
            },
            {
                "key": "left",
                "command": "editor.action.inlineSuggest.showPrevious",
                "when": "inlineSuggestionVisible && !editorReadonly && CODEWHISPERER_ENABLED"
            },
            {
                "command": "Mynah.show",
                "key": "ctrl+m",
                "mac": "cmd+m",
                "args": "{\"inputTrigger\": \"KEYBOARD\"}"
            }
        ],
        "grammars": [
            {
                "language": "asl",
                "scopeName": "source.asl",
                "path": "./syntaxes/ASL.tmLanguage"
            },
            {
                "language": "asl-yaml",
                "scopeName": "source.asl.yaml",
                "path": "./syntaxes/asl-yaml.tmLanguage.json"
            },
            {
                "language": "ssm-json",
                "scopeName": "source.ssmjson",
                "path": "./syntaxes/SSMJSON.tmLanguage"
            },
            {
                "language": "ssm-yaml",
                "scopeName": "source.ssmyaml",
                "path": "./syntaxes/SSMYAML.tmLanguage"
            }
        ],
        "resourceLabelFormatters": [
            {
                "scheme": "awsCloudWatchLogs",
                "formatting": {
                    "label": "${path}",
                    "separator": "\\"
                }
            },
            {
                "scheme": "s3*",
                "formatting": {
                    "label": "[S3] ${path}",
                    "separator": "/"
                }
            }
        ],
        "walkthroughs": [
            {
                "id": "getStarted",
                "title": "%AWS.walkthrough.gettingStarted.title%",
                "description": "%AWS.walkthrough.gettingStarted.description%",
                "cloud9": {
                    "cn": {
                        "description": "%AWS.walkthrough.gettingStarted.description.cn%"
                    }
                },
                "steps": [
                    {
                        "id": "connect",
                        "title": "%AWS.walkthrough.gettingStarted.connect%",
                        "media": {
                            "markdown": "resources/walkthrough/setup-connect.md"
                        },
                        "completionEvents": [
                            "onCommand:aws.login",
                            "onCommand:aws.credentials.profile.create"
                        ]
                    },
                    {
                        "id": "changeRegions",
                        "title": "%AWS.walkthrough.gettingStarted.changeRegions%",
                        "media": {
                            "markdown": "resources/walkthrough/setup-region.md"
                        },
                        "completionEvents": [
                            "onCommand:aws.showRegion"
                        ]
                    },
                    {
                        "id": "setupToolchain",
                        "title": "%AWS.walkthrough.gettingStarted.setupToolchain%",
                        "media": {
                            "markdown": "resources/walkthrough/setup-toolchain.md"
                        }
                    }
                ]
            }
        ],
        "icons": {
            "aws-apprunner-service": {
                "description": "AWS Contributed Icon",
                "default": {
                    "fontPath": "./resources/fonts/aws-toolkit-icons.woff",
                    "fontCharacter": "\\f1a5"
                }
            },
            "aws-cdk-logo": {
                "description": "AWS Contributed Icon",
                "default": {
                    "fontPath": "./resources/fonts/aws-toolkit-icons.woff",
                    "fontCharacter": "\\f1a6"
                }
            },
            "aws-cloudformation-stack": {
                "description": "AWS Contributed Icon",
                "default": {
                    "fontPath": "./resources/fonts/aws-toolkit-icons.woff",
                    "fontCharacter": "\\f1a7"
                }
            },
            "aws-cloudwatch-log-group": {
                "description": "AWS Contributed Icon",
                "default": {
                    "fontPath": "./resources/fonts/aws-toolkit-icons.woff",
                    "fontCharacter": "\\f1a8"
                }
            },
            "aws-codecatalyst-logo": {
                "description": "AWS Contributed Icon",
                "default": {
                    "fontPath": "./resources/fonts/aws-toolkit-icons.woff",
                    "fontCharacter": "\\f1a9"
                }
            },
            "aws-ecr-registry": {
                "description": "AWS Contributed Icon",
                "default": {
                    "fontPath": "./resources/fonts/aws-toolkit-icons.woff",
                    "fontCharacter": "\\f1aa"
                }
            },
            "aws-ecs-cluster": {
                "description": "AWS Contributed Icon",
                "default": {
                    "fontPath": "./resources/fonts/aws-toolkit-icons.woff",
                    "fontCharacter": "\\f1ab"
                }
            },
            "aws-ecs-container": {
                "description": "AWS Contributed Icon",
                "default": {
                    "fontPath": "./resources/fonts/aws-toolkit-icons.woff",
                    "fontCharacter": "\\f1ac"
                }
            },
            "aws-ecs-service": {
                "description": "AWS Contributed Icon",
                "default": {
                    "fontPath": "./resources/fonts/aws-toolkit-icons.woff",
                    "fontCharacter": "\\f1ad"
                }
            },
            "aws-generic-attach-file": {
                "description": "AWS Contributed Icon",
                "default": {
                    "fontPath": "./resources/fonts/aws-toolkit-icons.woff",
                    "fontCharacter": "\\f1ae"
                }
            },
            "aws-iot-certificate": {
                "description": "AWS Contributed Icon",
                "default": {
                    "fontPath": "./resources/fonts/aws-toolkit-icons.woff",
                    "fontCharacter": "\\f1af"
                }
            },
            "aws-iot-policy": {
                "description": "AWS Contributed Icon",
                "default": {
                    "fontPath": "./resources/fonts/aws-toolkit-icons.woff",
                    "fontCharacter": "\\f1b0"
                }
            },
            "aws-iot-thing": {
                "description": "AWS Contributed Icon",
                "default": {
                    "fontPath": "./resources/fonts/aws-toolkit-icons.woff",
                    "fontCharacter": "\\f1b1"
                }
            },
            "aws-lambda-function": {
                "description": "AWS Contributed Icon",
                "default": {
                    "fontPath": "./resources/fonts/aws-toolkit-icons.woff",
                    "fontCharacter": "\\f1b2"
                }
            },
            "aws-mynah-MynahIconBlack": {
                "description": "AWS Contributed Icon",
                "default": {
                    "fontPath": "./resources/fonts/aws-toolkit-icons.woff",
                    "fontCharacter": "\\f1b3"
                }
            },
            "aws-mynah-MynahIconWhite": {
                "description": "AWS Contributed Icon",
                "default": {
                    "fontPath": "./resources/fonts/aws-toolkit-icons.woff",
                    "fontCharacter": "\\f1b4"
                }
            },
            "aws-mynah-logo": {
                "description": "AWS Contributed Icon",
                "default": {
                    "fontPath": "./resources/fonts/aws-toolkit-icons.woff",
                    "fontCharacter": "\\f1b5"
                }
            },
            "aws-s3-bucket": {
                "description": "AWS Contributed Icon",
                "default": {
                    "fontPath": "./resources/fonts/aws-toolkit-icons.woff",
                    "fontCharacter": "\\f1b6"
                }
            },
            "aws-s3-create-bucket": {
                "description": "AWS Contributed Icon",
                "default": {
                    "fontPath": "./resources/fonts/aws-toolkit-icons.woff",
                    "fontCharacter": "\\f1b7"
                }
            },
            "aws-schemas-registry": {
                "description": "AWS Contributed Icon",
                "default": {
                    "fontPath": "./resources/fonts/aws-toolkit-icons.woff",
                    "fontCharacter": "\\f1b8"
                }
            },
            "aws-schemas-schema": {
                "description": "AWS Contributed Icon",
                "default": {
                    "fontPath": "./resources/fonts/aws-toolkit-icons.woff",
                    "fontCharacter": "\\f1b9"
                }
            },
            "aws-stepfunctions-preview": {
                "description": "AWS Contributed Icon",
                "default": {
                    "fontPath": "./resources/fonts/aws-toolkit-icons.woff",
                    "fontCharacter": "\\f1ba"
                }
            }
        }
    },
    "scripts": {
        "prepare": "ts-node ./scripts/build/prepare.ts",
        "vscode:prepublish": "npm run clean && npm run buildScripts && webpack --mode production && npm run copyFiles -- --webpacked",
        "clean": "ts-node ./scripts/clean.ts dist",
        "reset": "npm run clean -- node_modules && npm install",
        "copyFiles": "ts-node ./scripts/build/copyFiles.ts",
        "buildScripts": "npm run generateClients && npm run generatePackage && npm run generateNonCodeFiles && npm run copyFiles",
        "compile": "npm run clean && npm run buildScripts && webpack --mode development && npm run copyFiles -- --webpacked",
        "watch": "npm run clean && npm run buildScripts && tsc -watch -p ./",
        "postinstall": "npm run generateTelemetry && npm run generateConfigurationAttributes",
        "testCompile": "npm run buildScripts && tsc -p ./ && npm run instrument",
        "test": "npm run testCompile && ts-node ./scripts/test/test.ts && npm run report",
        "testE2E": "npm run testCompile && ts-node ./scripts/test/testE2E.ts && npm run report",
        "testInteg": "npm run testCompile && ts-node ./scripts/test/testInteg.ts && npm run report",
        "lint": "ts-node ./scripts/lint/testLint.ts",
        "lintfix": "eslint -c .eslintrc.js --fix --ext .ts .",
        "package": "ts-node ./scripts/build/package.ts",
        "install-plugin": "vsce package -o aws-toolkit-vscode-test.vsix && code --install-extension aws-toolkit-vscode-test.vsix",
        "generateClients": "ts-node ./scripts/build/generateServiceClient.ts ",
        "generatePackage": "ts-node ./scripts/build/generateIcons.ts",
        "generateTelemetry": "node node_modules/@aws-toolkits/telemetry/lib/generateTelemetry.js --extraInput=src/shared/telemetry/vscodeTelemetry.json --output=src/shared/telemetry/telemetry.gen.ts",
        "generateNonCodeFiles": "ts-node ./scripts/build/generateNonCodeFiles.ts",
        "generateConfigurationAttributes": "ts-node ./scripts/build/generateConfigurationAttributes.ts",
        "newChange": "ts-node ./scripts/newChange.ts",
        "createRelease": "ts-node ./scripts/build/createRelease.ts",
        "serve": "webpack serve --config-name vue-hmr --mode development",
        "instrument": "nyc instrument --in-place ./dist/src",
        "report": "nyc report --reporter=html --reporter=json"
    },
    "devDependencies": {
        "@aws-toolkits/telemetry": "^1.0.129",
        "@aws/fully-qualified-names": "^2.1.1",
        "@aws-sdk/types": "^3.13.1",
        "@cspotcode/source-map-support": "^0.8.1",
        "@sinonjs/fake-timers": "^10.0.2",
        "@types/adm-zip": "^0.4.34",
        "@types/async-lock": "^1.4.0",
        "@types/bytes": "^3.1.0",
        "@types/cross-spawn": "^6.0.0",
        "@types/fs-extra": "^9.0.11",
        "@types/glob": "^7.1.1",
        "@types/js-yaml": "^4.0.5",
        "@types/lodash": "^4.14.180",
        "@types/marked": "^5.0.0",
        "@types/mime-types": "^2.1.1",
        "@types/mocha": "^10.0.0",
        "@types/node": "^14.18.5",
        "@types/prismjs": "^1.26.0",
        "@types/readline-sync": "^1.4.3",
        "@types/sanitize-html": "2.3.1",
        "@types/semver": "^7.5.0",
        "@types/sinon": "^10.0.5",
        "@types/sinonjs__fake-timers": "^8.1.2",
        "@types/tcp-port-used": "^1.0.1",
        "@types/uuid": "^9.0.1",
        "@types/vscode": "^1.65.0",
        "@types/vscode-webview": "^1.57.1",
        "@types/xml2js": "^0.4.8",
        "@typescript-eslint/eslint-plugin": "^5.59.0",
        "@typescript-eslint/parser": "^5.59.1",
<<<<<<< HEAD
        "@vscode/codicons": "^0.0.33",
        "@vscode/test-electron": "^2.3.2",
=======
        "@vscode/codicons": "^0.0.32",
        "@vscode/test-electron": "^2.2.3",
>>>>>>> e09dea3e
        "@vue/compiler-sfc": "^3.3.2",
        "circular-dependency-plugin": "^5.2.2",
        "css-loader": "^6.7.3",
        "esbuild-loader": "2.20.0",
        "eslint": "^8.26.0",
        "eslint-config-prettier": "8.3",
        "eslint-plugin-header": "^3.1.1",
        "eslint-plugin-no-null": "^1.0.2",
        "glob": "^7.1.7",
        "husky": "^7.0.2",
        "json-schema-to-typescript": "^12.0.0",
        "marked": "^5.0.4",
        "mocha": "^10.1.0",
        "mocha-junit-reporter": "^2.2.0",
        "mocha-multi-reporters": "^1.5.1",
        "nyc": "^15.1.0",
        "prettier": "^2.8.8",
        "prettier-plugin-sh": "^0.12.8",
        "pretty-quick": "^3.1.3",
        "readline-sync": "^1.4.9",
        "sass": "^1.49.8",
        "sass-loader": "^12.6.0",
        "sinon": "^14.0.0",
        "style-loader": "^3.3.1",
        "ts-mockito": "^2.5.0",
        "ts-node": "^10.9.1",
        "umd-compat-loader": "^2.1.2",
        "vsce": "^2.6.3",
        "vscode-nls-dev": "^4.0.4",
        "vue-loader": "^17.2.2",
        "vue-style-loader": "^4.1.3",
        "webfont": "^11.2.26",
        "webpack": "^5.83.0",
        "webpack-cli": "^4.9.1",
        "webpack-dev-server": "^4.13.3"
    },
    "dependencies": {
        "@aws-sdk/client-cognito-identity": "3.46.0",
        "@aws-sdk/client-sso": "^3.342.0",
        "@aws-sdk/client-sso-oidc": "^3.181.0",
        "@aws-sdk/credential-provider-ini": "3.46.0",
        "@aws-sdk/credential-provider-process": "^3.15.0",
<<<<<<< HEAD
        "@aws-sdk/credential-provider-sso": "^3.345.0",
=======
        "@aws-sdk/credential-providers": "^3.46.0",
        "@aws-sdk/smithy-client": "^3.46.0",
>>>>>>> e09dea3e
        "@aws-sdk/util-arn-parser": "^3.46.0",
        "@aws/mynah-ui": "1.4.0",
        "@iarna/toml": "^2.2.5",
        "@vscode/debugprotocol": "^1.57.0",
        "adm-zip": "^0.5.10",
        "amazon-states-language-service": "^1.10.0",
        "async-lock": "^1.4.0",
        "aws-sdk": "^2.1384.0",
        "aws-ssm-document-language-service": "^1.0.0",
        "bytes": "^3.1.2",
        "cross-spawn": "^7.0.3",
        "fast-json-patch": "^3.1.1",
        "fs-extra": "^10.0.1",
        "got": "^11.8.5",
        "i18n-ts": "^1.0.5",
        "immutable": "^4.3.0",
        "js-yaml": "^4.1.0",
        "jsonc-parser": "^3.2.0",
        "lodash": "^4.17.21",
        "mime-types": "^2.1.32",
        "moment": "^2.29.4",
        "portfinder": "^1.0.32",
        "sanitize-html": "^2.3.3",
        "semver": "^7.5.1",
        "strip-ansi": "^5.2.0",
        "tcp-port-used": "^1.0.1",
        "typescript": "^5.0.4",
        "uuid": "^9.0.0",
        "vscode-languageclient": "^6.1.4",
        "vscode-languageserver": "^6.1.1",
        "vscode-languageserver-protocol": "^3.15.3",
        "vscode-languageserver-textdocument": "^1.0.3",
        "vscode-nls": "^5.2.0",
<<<<<<< HEAD
        "vue": "^3.3.4",
=======
        "vue": "^3.2.31",
        "web-tree-sitter": "^0.20.7",
>>>>>>> e09dea3e
        "winston": "^3.7.1",
        "winston-transport": "^4.5.0",
        "xml2js": "^0.5.0",
        "yaml": "^1.9.2",
        "yaml-cfn": "^0.3.2"
    },
    "prettier": {
        "printWidth": 120,
        "trailingComma": "es5",
        "tabWidth": 4,
        "singleQuote": true,
        "semi": false,
        "bracketSpacing": true,
        "arrowParens": "avoid",
        "endOfLine": "lf"
    }
}<|MERGE_RESOLUTION|>--- conflicted
+++ resolved
@@ -3295,154 +3295,154 @@
                 "description": "AWS Contributed Icon",
                 "default": {
                     "fontPath": "./resources/fonts/aws-toolkit-icons.woff",
-                    "fontCharacter": "\\f1a5"
+                    "fontCharacter": "\\f1aa"
                 }
             },
             "aws-cdk-logo": {
                 "description": "AWS Contributed Icon",
                 "default": {
                     "fontPath": "./resources/fonts/aws-toolkit-icons.woff",
-                    "fontCharacter": "\\f1a6"
+                    "fontCharacter": "\\f1ab"
                 }
             },
             "aws-cloudformation-stack": {
                 "description": "AWS Contributed Icon",
                 "default": {
                     "fontPath": "./resources/fonts/aws-toolkit-icons.woff",
-                    "fontCharacter": "\\f1a7"
+                    "fontCharacter": "\\f1ac"
                 }
             },
             "aws-cloudwatch-log-group": {
                 "description": "AWS Contributed Icon",
                 "default": {
                     "fontPath": "./resources/fonts/aws-toolkit-icons.woff",
-                    "fontCharacter": "\\f1a8"
+                    "fontCharacter": "\\f1ad"
                 }
             },
             "aws-codecatalyst-logo": {
                 "description": "AWS Contributed Icon",
                 "default": {
                     "fontPath": "./resources/fonts/aws-toolkit-icons.woff",
-                    "fontCharacter": "\\f1a9"
+                    "fontCharacter": "\\f1ae"
                 }
             },
             "aws-ecr-registry": {
                 "description": "AWS Contributed Icon",
                 "default": {
                     "fontPath": "./resources/fonts/aws-toolkit-icons.woff",
-                    "fontCharacter": "\\f1aa"
+                    "fontCharacter": "\\f1af"
                 }
             },
             "aws-ecs-cluster": {
                 "description": "AWS Contributed Icon",
                 "default": {
                     "fontPath": "./resources/fonts/aws-toolkit-icons.woff",
-                    "fontCharacter": "\\f1ab"
+                    "fontCharacter": "\\f1b0"
                 }
             },
             "aws-ecs-container": {
                 "description": "AWS Contributed Icon",
                 "default": {
                     "fontPath": "./resources/fonts/aws-toolkit-icons.woff",
-                    "fontCharacter": "\\f1ac"
+                    "fontCharacter": "\\f1b1"
                 }
             },
             "aws-ecs-service": {
                 "description": "AWS Contributed Icon",
                 "default": {
                     "fontPath": "./resources/fonts/aws-toolkit-icons.woff",
-                    "fontCharacter": "\\f1ad"
+                    "fontCharacter": "\\f1b2"
                 }
             },
             "aws-generic-attach-file": {
                 "description": "AWS Contributed Icon",
                 "default": {
                     "fontPath": "./resources/fonts/aws-toolkit-icons.woff",
-                    "fontCharacter": "\\f1ae"
+                    "fontCharacter": "\\f1b3"
                 }
             },
             "aws-iot-certificate": {
                 "description": "AWS Contributed Icon",
                 "default": {
                     "fontPath": "./resources/fonts/aws-toolkit-icons.woff",
-                    "fontCharacter": "\\f1af"
+                    "fontCharacter": "\\f1b4"
                 }
             },
             "aws-iot-policy": {
                 "description": "AWS Contributed Icon",
                 "default": {
                     "fontPath": "./resources/fonts/aws-toolkit-icons.woff",
-                    "fontCharacter": "\\f1b0"
+                    "fontCharacter": "\\f1b5"
                 }
             },
             "aws-iot-thing": {
                 "description": "AWS Contributed Icon",
                 "default": {
                     "fontPath": "./resources/fonts/aws-toolkit-icons.woff",
-                    "fontCharacter": "\\f1b1"
+                    "fontCharacter": "\\f1b6"
                 }
             },
             "aws-lambda-function": {
                 "description": "AWS Contributed Icon",
                 "default": {
                     "fontPath": "./resources/fonts/aws-toolkit-icons.woff",
-                    "fontCharacter": "\\f1b2"
+                    "fontCharacter": "\\f1b7"
                 }
             },
             "aws-mynah-MynahIconBlack": {
                 "description": "AWS Contributed Icon",
                 "default": {
                     "fontPath": "./resources/fonts/aws-toolkit-icons.woff",
-                    "fontCharacter": "\\f1b3"
+                    "fontCharacter": "\\f1b8"
                 }
             },
             "aws-mynah-MynahIconWhite": {
                 "description": "AWS Contributed Icon",
                 "default": {
                     "fontPath": "./resources/fonts/aws-toolkit-icons.woff",
-                    "fontCharacter": "\\f1b4"
+                    "fontCharacter": "\\f1b9"
                 }
             },
             "aws-mynah-logo": {
                 "description": "AWS Contributed Icon",
                 "default": {
                     "fontPath": "./resources/fonts/aws-toolkit-icons.woff",
-                    "fontCharacter": "\\f1b5"
+                    "fontCharacter": "\\f1ba"
                 }
             },
             "aws-s3-bucket": {
                 "description": "AWS Contributed Icon",
                 "default": {
                     "fontPath": "./resources/fonts/aws-toolkit-icons.woff",
-                    "fontCharacter": "\\f1b6"
+                    "fontCharacter": "\\f1bb"
                 }
             },
             "aws-s3-create-bucket": {
                 "description": "AWS Contributed Icon",
                 "default": {
                     "fontPath": "./resources/fonts/aws-toolkit-icons.woff",
-                    "fontCharacter": "\\f1b7"
+                    "fontCharacter": "\\f1bc"
                 }
             },
             "aws-schemas-registry": {
                 "description": "AWS Contributed Icon",
                 "default": {
                     "fontPath": "./resources/fonts/aws-toolkit-icons.woff",
-                    "fontCharacter": "\\f1b8"
+                    "fontCharacter": "\\f1bd"
                 }
             },
             "aws-schemas-schema": {
                 "description": "AWS Contributed Icon",
                 "default": {
                     "fontPath": "./resources/fonts/aws-toolkit-icons.woff",
-                    "fontCharacter": "\\f1b9"
+                    "fontCharacter": "\\f1be"
                 }
             },
             "aws-stepfunctions-preview": {
                 "description": "AWS Contributed Icon",
                 "default": {
                     "fontPath": "./resources/fonts/aws-toolkit-icons.woff",
-                    "fontCharacter": "\\f1ba"
+                    "fontCharacter": "\\f1bf"
                 }
             }
         }
@@ -3507,13 +3507,8 @@
         "@types/xml2js": "^0.4.8",
         "@typescript-eslint/eslint-plugin": "^5.59.0",
         "@typescript-eslint/parser": "^5.59.1",
-<<<<<<< HEAD
         "@vscode/codicons": "^0.0.33",
         "@vscode/test-electron": "^2.3.2",
-=======
-        "@vscode/codicons": "^0.0.32",
-        "@vscode/test-electron": "^2.2.3",
->>>>>>> e09dea3e
         "@vue/compiler-sfc": "^3.3.2",
         "circular-dependency-plugin": "^5.2.2",
         "css-loader": "^6.7.3",
@@ -3556,12 +3551,9 @@
         "@aws-sdk/client-sso-oidc": "^3.181.0",
         "@aws-sdk/credential-provider-ini": "3.46.0",
         "@aws-sdk/credential-provider-process": "^3.15.0",
-<<<<<<< HEAD
         "@aws-sdk/credential-provider-sso": "^3.345.0",
-=======
         "@aws-sdk/credential-providers": "^3.46.0",
         "@aws-sdk/smithy-client": "^3.46.0",
->>>>>>> e09dea3e
         "@aws-sdk/util-arn-parser": "^3.46.0",
         "@aws/mynah-ui": "1.4.0",
         "@iarna/toml": "^2.2.5",
@@ -3595,12 +3587,8 @@
         "vscode-languageserver-protocol": "^3.15.3",
         "vscode-languageserver-textdocument": "^1.0.3",
         "vscode-nls": "^5.2.0",
-<<<<<<< HEAD
-        "vue": "^3.3.4",
-=======
         "vue": "^3.2.31",
         "web-tree-sitter": "^0.20.7",
->>>>>>> e09dea3e
         "winston": "^3.7.1",
         "winston-transport": "^4.5.0",
         "xml2js": "^0.5.0",
