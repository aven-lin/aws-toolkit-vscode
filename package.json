--- conflicted
+++ resolved
@@ -452,7 +452,6 @@
                 }
             },
             {
-<<<<<<< HEAD
                 "command": "aws.stepfunctions.createStateMachineFromTemplate",
                 "title": "%AWS.command.stepFunctions.createStateMachineFromTemplate%",
                 "category": "AWS"
@@ -460,10 +459,11 @@
             {
                 "command": "aws.renderStateMachine",
                 "title": "%AWS.command.stepFunctions.renderStateMachine%",
-=======
+                "category": "AWS"
+            },
+            {
                 "command": "aws.aboutToolkit",
                 "title": "%AWS.command.aboutToolkit%",
->>>>>>> 4980342a
                 "category": "AWS"
             }
         ],
