/*!
 * Copyright Amazon.com, Inc. or its affiliates. All Rights Reserved.
 * SPDX-License-Identifier: Apache-2.0
 */

export { AmazonQAppInitContext, DefaultAmazonQAppInitContext } from './apps/initContext'
export { TabType } from './webview/ui/storages/tabsStorage'
export { MessagePublisher } from './messages/messagePublisher'
export { MessageListener } from './messages/messageListener'
export { AuthController } from './auth/controller'
export { showAmazonQWalkthroughOnce } from './onboardingPage/walkthrough'
export {
    focusAmazonQChatWalkthrough,
    openAmazonQWalkthrough,
    walkthroughInlineSuggestionsExample,
    walkthroughSecurityScanExample,
} from './onboardingPage/walkthrough'
export { LspController } from './lsp/lspController'
export { LspClient } from './lsp/lspClient'
export { api } from './extApi'
export { AmazonQChatViewProvider } from './webview/webView'
export { init as cwChatAppInit } from '../codewhispererChat/app'
export { init as featureDevChatAppInit } from '../amazonqFeatureDev/app'
export { init as gumbyChatAppInit } from '../amazonqGumby/app'
export { init as testChatAppInit } from '../amazonqTest/app'
export { init as docChatAppInit } from '../amazonqDoc/app'
export { amazonQHelpUrl } from '../shared/constants'
export * as webviewConstants from './webview/ui/texts/constants'
export * as webviewTabConstants from './webview/ui/tabs/constants'
export { listCodeWhispererCommandsWalkthrough } from '../codewhisperer/ui/statusBarMenu'
export { focusAmazonQPanel, focusAmazonQPanelKeybinding } from '../codewhispererChat/commands/registerCommands'
export { TryChatCodeLensProvider, tryChatCodeLensCommand } from '../codewhispererChat/editor/codelens'
export {
    createAmazonQUri,
    openDiff,
    openDeletedDiff,
    getOriginalFileUri,
    getFileDiffUris,
    computeDiff,
} from './commons/diff'
export { AuthFollowUpType, AuthMessageDataMap } from './auth/model'
export { ChatItemType } from './commons/model'
export { ExtensionMessage } from '../amazonq/webview/ui/commands'
export { CodeReference } from '../codewhispererChat/view/connector/connector'
export { extractAuthFollowUp } from './util/authUtils'
export { Messenger } from './commons/connector/baseMessenger'
<<<<<<< HEAD
export * from './lsp/config'
=======
export { ContentLengthError } from './errors'
>>>>>>> 1d79df7e
import { FeatureContext } from '../shared/featureConfig'

/**
 * main from createMynahUI is a purely browser dependency. Due to this
 * we need to create a wrapper function that will dynamically execute it
 * while only running on browser instances (like the e2e tests). If we
 * just export it regularly we will get "ReferenceError: self is not defined"
 */
export function createMynahUI(
    ideApi: any,
    amazonQEnabled: boolean,
    featureConfigsSerialized: [string, FeatureContext][],
    welcomeCount: number,
    disabledCommands?: string[]
) {
    if (typeof window !== 'undefined') {
        const mynahUI = require('./webview/ui/main')
        return mynahUI.createMynahUI(ideApi, amazonQEnabled, featureConfigsSerialized, welcomeCount, disabledCommands)
    }
    throw new Error('Not implemented for node')
}

export * from './commons/types'<|MERGE_RESOLUTION|>--- conflicted
+++ resolved
@@ -44,11 +44,8 @@
 export { CodeReference } from '../codewhispererChat/view/connector/connector'
 export { extractAuthFollowUp } from './util/authUtils'
 export { Messenger } from './commons/connector/baseMessenger'
-<<<<<<< HEAD
 export * from './lsp/config'
-=======
 export { ContentLengthError } from './errors'
->>>>>>> 1d79df7e
 import { FeatureContext } from '../shared/featureConfig'
 
 /**
