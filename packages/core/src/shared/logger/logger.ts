--- conflicted
+++ resolved
@@ -5,7 +5,6 @@
 
 import * as vscode from 'vscode'
 
-<<<<<<< HEAD
 export type LogTopic =
     | 'crashMonitoring'
     | 'dev/beta'
@@ -13,10 +12,8 @@
     | 'test'
     | 'childProcess'
     | 'unknown'
+    | 'chat'
     | 'stepfunctions'
-=======
-export type LogTopic = 'crashMonitoring' | 'dev/beta' | 'notifications' | 'test' | 'childProcess' | 'unknown' | 'chat'
->>>>>>> 2c122716
 
 class ErrorLog {
     constructor(
