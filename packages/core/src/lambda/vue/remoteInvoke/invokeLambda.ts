/*!
 * Copyright Amazon.com, Inc. or its affiliates. All Rights Reserved.
 * SPDX-License-Identifier: Apache-2.0
 */

import { _Blob } from 'aws-sdk/clients/lambda'
import { readFileSync } from 'fs' // eslint-disable-line no-restricted-imports
import * as _ from 'lodash'
import * as vscode from 'vscode'
import { DefaultLambdaClient, LambdaClient } from '../../../shared/clients/lambdaClient'
import * as picker from '../../../shared/ui/picker'
import { ExtContext } from '../../../shared/extensions'

import { getLogger } from '../../../shared/logger'
import { HttpResourceFetcher } from '../../../shared/resourcefetcher/httpResourceFetcher'
import { sampleRequestPath } from '../../constants'
import { LambdaFunctionNode } from '../../explorer/lambdaFunctionNode'
import { getSampleLambdaPayloads, SampleRequest } from '../../utils'

import * as nls from 'vscode-nls'
import { VueWebview } from '../../../webviews/main'
import { telemetry } from '../../../shared/telemetry/telemetry'
import { Result } from '../../../shared/telemetry/telemetry'
<<<<<<< HEAD
import { decodeBase64 } from '../../../shared'
=======
import {
    runSamCliRemoteTestEvents,
    SamCliRemoteTestEventsParameters,
    TestEventsOperation,
} from '../../../shared/sam/cli/samCliRemoteTestEvent'
import { getSamCliContext } from '../../../shared/sam/cli/samCliContext'
import { ToolkitError } from '../../../shared'
import { basename } from 'path'
>>>>>>> 1b755c17

const localize = nls.loadMessageBundle()

type Event = {
    name: string
    region: string
    arn: string
    event?: string
}

export interface InitialData {
    FunctionName: string
    FunctionArn: string
    FunctionRegion: string
    InputSamples: SampleRequest[]
    TestEvents?: string[]
    Source?: string
    StackName?: string
    LogicalId?: string
}

export interface RemoteInvokeData {
    initialData: InitialData
    selectedSampleRequest: string
    sampleText: string
    selectedFile: string
    selectedFilePath: string
    selectedTestEvent: string
    payload: string
    showNameInput: boolean
    newTestEventName: string
    selectedFunction: string
}
interface SampleQuickPickItem extends vscode.QuickPickItem {
    filename: string
}

export class RemoteInvokeWebview extends VueWebview {
    public static readonly sourcePath: string = 'src/lambda/vue/remoteInvoke/index.js'
    public readonly id = 'remoteInvoke'

    public constructor(
        private readonly channel: vscode.OutputChannel,
        private readonly client: LambdaClient,
        private readonly data: InitialData
    ) {
        super(RemoteInvokeWebview.sourcePath)
    }

    public init() {
        return this.data
    }

    public async invokeLambda(input: string, source?: string): Promise<void> {
        let result: Result = 'Succeeded'

        this.channel.show()
        this.channel.appendLine('Loading response...')

        try {
            const funcResponse = await this.client.invoke(this.data.FunctionArn, input)
            const logs = funcResponse.LogResult ? decodeBase64(funcResponse.LogResult) : ''
            const payload = funcResponse.Payload ? funcResponse.Payload : JSON.stringify({})

            this.channel.appendLine(`Invocation result for ${this.data.FunctionArn}`)
            this.channel.appendLine('Logs:')
            this.channel.appendLine(logs)
            this.channel.appendLine('')
            this.channel.appendLine('Payload:')
            this.channel.appendLine(String(payload))
            this.channel.appendLine('')
        } catch (e) {
            const error = e as Error
            this.channel.appendLine(`There was an error invoking ${this.data.FunctionArn}`)
            this.channel.appendLine(error.toString())
            this.channel.appendLine('')
            result = 'Failed'
        } finally {
            telemetry.lambda_invokeRemote.emit({ result, passive: false, source: source })
        }
    }

    public async promptFile() {
        const fileLocations = await vscode.window.showOpenDialog({
            openLabel: 'Open',
        })

        if (!fileLocations || fileLocations.length === 0) {
            return undefined
        }

        try {
            const fileContent = readFileSync(fileLocations[0].fsPath, { encoding: 'utf8' })
            return {
                sample: fileContent,
                selectedFilePath: fileLocations[0].fsPath,
                selectedFile: this.getFileName(fileLocations[0].fsPath),
            }
        } catch (e) {
            getLogger().error('readFileSync: Failed to read file at path %O', fileLocations[0].fsPath, e)
            throw ToolkitError.chain(e, 'Failed to read selected file')
        }
    }

    public async loadFile(fileLocations: string) {
        return await this.readFile(fileLocations)
    }

    private async readFile(filePath: string) {
        if (!filePath) {
            return undefined
        }
        const fileLocation = vscode.Uri.file(filePath)
        try {
            const fileContent = readFileSync(fileLocation.fsPath, { encoding: 'utf8' })

            return {
                sample: fileContent,
                selectedFilePath: fileLocation.fsPath,
                selectedFile: this.getFileName(fileLocation.fsPath),
            }
        } catch (e) {
            getLogger().error('readFileSync: Failed to read file at path %O', fileLocation.fsPath, e)
            throw ToolkitError.chain(e, 'Failed to read selected file')
        }
    }

    private getFileName(filePath: string): string {
        return basename(filePath)
    }

    public async listRemoteTestEvents(functionArn: string, region: string): Promise<string[]> {
        const params: SamCliRemoteTestEventsParameters = {
            functionArn: functionArn,
            operation: TestEventsOperation.List,
            region: region,
        }
        const result = await this.remoteTestEvents(params)
        return result.split('\n')
    }

    public async createRemoteTestEvents(putEvent: Event) {
        const params: SamCliRemoteTestEventsParameters = {
            functionArn: putEvent.arn,
            operation: TestEventsOperation.Put,
            name: putEvent.name,
            eventSample: putEvent.event,
            region: putEvent.region,
        }
        return await this.remoteTestEvents(params)
    }
    public async getRemoteTestEvents(getEvents: Event) {
        const params: SamCliRemoteTestEventsParameters = {
            name: getEvents.name,
            operation: TestEventsOperation.Get,
            functionArn: getEvents.arn,
            region: getEvents.region,
        }
        return await this.remoteTestEvents(params)
    }

    private async remoteTestEvents(params: SamCliRemoteTestEventsParameters) {
        return await runSamCliRemoteTestEvents(params, getSamCliContext().invoker)
    }

    public async getSamplePayload(): Promise<string | undefined> {
        try {
            const inputs: SampleQuickPickItem[] = (await getSampleLambdaPayloads()).map((entry) => {
                return { label: entry.name ?? '', filename: entry.filename ?? '' }
            })

            const qp = picker.createQuickPick({
                items: inputs,
                options: {
                    title: localize(
                        'AWS.lambda.form.pickSampleInput',
                        'Enter keywords to filter the list of sample events'
                    ),
                },
            })

            const choices = await picker.promptUser({
                picker: qp,
            })
            const pickerResponse = picker.verifySinglePickerOutput<SampleQuickPickItem>(choices)

            if (!pickerResponse) {
                return
            }
            const sampleUrl = `${sampleRequestPath}${pickerResponse.filename}`
            const sample = (await new HttpResourceFetcher(sampleUrl, { showUrl: true }).get()) ?? ''

            return sample
        } catch (err) {
            getLogger().error('Error getting manifest data..: %O', err as Error)
            throw ToolkitError.chain(err, 'getting manifest data')
        }
    }
}

const Panel = VueWebview.compilePanel(RemoteInvokeWebview)

export async function invokeRemoteLambda(
    context: ExtContext,
    params: {
        /* TODO: Instead of vague scope-leaking objects: awsContext & element, it would be cleaner if this took:
         *  {
         *      lambdaClient: LambdaClient,         // or just invoke/invokeAsync interface of AWS.Lambda (see: lambda.d.ts)
         *      invokeParams: {functionArn: string} // or Lambda.Types.InvocationRequest (see: lambda.d.ts)
         *  }
         */
        outputChannel: vscode.OutputChannel
        functionNode: LambdaFunctionNode
        source?: string
    }
) {
    const inputs = await getSampleLambdaPayloads()
    const resource: any = params.functionNode
    const source: string = params.source || 'AwsExplorerRemoteInvoke'
    const client = new DefaultLambdaClient(resource.regionCode)
    const wv = new Panel(context.extensionContext, context.outputChannel, client, {
        FunctionName: resource.configuration.FunctionName ?? '',
        FunctionArn: resource.configuration.FunctionArn ?? '',
        FunctionRegion: resource.regionCode,
        InputSamples: inputs,
        TestEvents: [],
        Source: source,
    })

    await wv.show({
        title: localize('AWS.invokeLambda.title', 'Invoke Lambda {0}', resource.configuration.FunctionName),
    })
}<|MERGE_RESOLUTION|>--- conflicted
+++ resolved
@@ -19,11 +19,7 @@
 
 import * as nls from 'vscode-nls'
 import { VueWebview } from '../../../webviews/main'
-import { telemetry } from '../../../shared/telemetry/telemetry'
-import { Result } from '../../../shared/telemetry/telemetry'
-<<<<<<< HEAD
-import { decodeBase64 } from '../../../shared'
-=======
+import { telemetry, Result } from '../../../shared/telemetry/telemetry'
 import {
     runSamCliRemoteTestEvents,
     SamCliRemoteTestEventsParameters,
@@ -32,7 +28,6 @@
 import { getSamCliContext } from '../../../shared/sam/cli/samCliContext'
 import { ToolkitError } from '../../../shared'
 import { basename } from 'path'
->>>>>>> 1b755c17
 
 const localize = nls.loadMessageBundle()
 
@@ -94,7 +89,12 @@
 
         try {
             const funcResponse = await this.client.invoke(this.data.FunctionArn, input)
-            const logs = funcResponse.LogResult ? decodeBase64(funcResponse.LogResult) : ''
+            const logs = funcResponse.LogResult ? 
+                  
+                  
+                  
+                  
+                  (funcResponse.LogResult) : ''
             const payload = funcResponse.Payload ? funcResponse.Payload : JSON.stringify({})
 
             this.channel.appendLine(`Invocation result for ${this.data.FunctionArn}`)
