--- conflicted
+++ resolved
@@ -7,7 +7,11 @@
 import * as path from 'path'
 import * as os from 'os'
 import * as vscode from 'vscode'
-import { DOTNET_CORE_DEBUGGER_PATH, DotNetCoreDebugConfiguration, assertTargetKind } from '../../lambda/local/debugConfiguration'
+import {
+    DOTNET_CORE_DEBUGGER_PATH,
+    DotNetCoreDebugConfiguration,
+    assertTargetKind,
+} from '../../lambda/local/debugConfiguration'
 import { RuntimeFamily } from '../../lambda/models/samLambdaRuntime'
 import { DefaultDockerClient, DockerClient } from '../clients/dockerClient'
 import { CloudFormation } from '../cloudformation/cloudformation'
@@ -15,38 +19,20 @@
 import { mkdir } from '../filesystem'
 import { LambdaHandlerCandidate } from '../lambdaHandlerSearch'
 import { DefaultSamCliProcessInvoker } from '../sam/cli/samCliInvoker'
-<<<<<<< HEAD
 import { DefaultSamLocalInvokeCommand, WAIT_FOR_DEBUGGER_MESSAGES } from '../sam/cli/samCliLocalInvoke'
 import { SamLaunchRequestArgs } from '../sam/debugger/samDebugSession'
-=======
-import { SamCliProcessInvoker } from '../sam/cli/samCliInvokerUtils'
-import {
-    DefaultSamLocalInvokeCommand,
-    SamLocalInvokeCommand,
-    WAIT_FOR_DEBUGGER_MESSAGES,
-} from '../sam/cli/samCliLocalInvoke'
-import { SettingsConfiguration } from '../settingsConfiguration'
->>>>>>> ab650f54
 import { recordLambdaInvokeLocal, Result, Runtime } from '../telemetry/telemetry'
 import { getStartPort } from '../utilities/debuggerUtils'
 import { dirnameWithTrailingSlash, DRIVE_LETTER_REGEX } from '../utilities/pathUtils'
 import { ChannelLogger, getChannelLogger } from '../utilities/vsCodeUtils'
-<<<<<<< HEAD
-import { executeSamBuild, ExecuteSamBuildArguments, invokeLambdaFunction, makeBuildDir, makeInputTemplate, waitForDebugPort } from './localLambdaRunner'
-=======
-import { CodeLensProviderParams, getInvokeCmdKey, makeCodeLenses } from './codeLensUtils'
 import {
     executeSamBuild,
     ExecuteSamBuildArguments,
     invokeLambdaFunction,
-    InvokeLambdaFunctionArguments,
-    InvokeLambdaFunctionContext,
-    LambdaLocalInvokeParams,
     makeBuildDir,
     makeInputTemplate,
     waitForDebugPort,
 } from './localLambdaRunner'
->>>>>>> ab650f54
 
 export const CSHARP_LANGUAGE = 'csharp'
 export const CSHARP_ALLFILES: vscode.DocumentFilter[] = [
@@ -67,33 +53,6 @@
     handlerRange: vscode.Range
 }
 
-<<<<<<< HEAD
-=======
-export async function initialize({
-    context,
-    configuration,
-    outputChannel: toolkitOutputChannel,
-    processInvoker = new DefaultSamCliProcessInvoker(),
-    telemetryService,
-    localInvokeCommand = new DefaultSamLocalInvokeCommand(getChannelLogger(toolkitOutputChannel), [
-        WAIT_FOR_DEBUGGER_MESSAGES.DOTNET,
-    ]),
-}: CodeLensProviderParams): Promise<void> {
-    context.subscriptions.push(
-        vscode.commands.registerCommand(getInvokeCmdKey(CSHARP_LANGUAGE), async (params: LambdaLocalInvokeParams) => {
-            await onLocalInvokeCommand({
-                lambdaLocalInvokeParams: params,
-                configuration,
-                toolkitOutputChannel,
-                processInvoker,
-                localInvokeCommand,
-                telemetryService,
-            })
-        })
-    )
-}
-
->>>>>>> ab650f54
 export interface OnLocalInvokeCommandContext {
     installDebugger(args: InstallDebuggerArgs): Promise<void>
 }
@@ -122,17 +81,12 @@
  *
  * Does NOT execute/invoke SAM, docker, etc.
  */
-<<<<<<< HEAD
-export async function makeCsharpConfig(
-        config: SamLaunchRequestArgs,
-        ): Promise<SamLaunchRequestArgs> {
-
+export async function makeCsharpConfig(config: SamLaunchRequestArgs): Promise<SamLaunchRequestArgs> {
     // TODO: walk the tree to find .sln, .csproj ...
     if (!config.codeRoot) {
         // Last-resort attempt to discover the project root (when there is no
         // `launch.json` nor `template.yaml`).
-        config.codeRoot = await getSamProjectDirPathForFile(
-            config?.samTemplatePath ?? config.documentUri!!.fsPath)
+        config.codeRoot = await getSamProjectDirPathForFile(config?.samTemplatePath ?? config.documentUri!!.fsPath)
         if (!config.codeRoot) {
             // TODO: return error and show it at the caller.
             throw Error('missing launch.json, template.yaml, and failed to discover project root')
@@ -140,46 +94,10 @@
     }
 
     const baseBuildDir = await makeBuildDir()
-    const template: CloudFormation.Template = await CloudFormation.load(
-        config.samTemplatePath
-=======
-async function onLocalInvokeCommand(
-    {
-        configuration,
-        toolkitOutputChannel,
-        lambdaLocalInvokeParams,
-        processInvoker,
-        localInvokeCommand,
-        telemetryService,
-        loadCloudFormationTemplate = async _args => await CloudFormation.load(_args),
-        getResourceFromTemplateResource = async _args => await CloudFormation.getResourceFromTemplateResources(_args),
-    }: {
-        configuration: SettingsConfiguration
-        toolkitOutputChannel: vscode.OutputChannel
-        lambdaLocalInvokeParams: LambdaLocalInvokeParams
-        processInvoker: SamCliProcessInvoker
-        localInvokeCommand: SamLocalInvokeCommand
-        telemetryService: TelemetryService
-        loadCloudFormationTemplate?(filename: string): Promise<CloudFormation.Template>
-        getResourceFromTemplateResource?(args: {
-            templateResources?: CloudFormation.TemplateResources
-            handlerName: string
-        }): Promise<CloudFormation.Resource>
-    },
-    context: OnLocalInvokeCommandContext = new DefaultOnLocalInvokeCommandContext(toolkitOutputChannel)
-): Promise<void> {
-    const channelLogger = getChannelLogger(toolkitOutputChannel)
-    const template: CloudFormation.Template = await loadCloudFormationTemplate(
-        lambdaLocalInvokeParams.samTemplate.fsPath
->>>>>>> ab650f54
-    )
+    const template: CloudFormation.Template = await CloudFormation.load(config.samTemplatePath)
     const resource = await CloudFormation.getResourceFromTemplateResources({
         templateResources: template.Resources,
-<<<<<<< HEAD
-        handlerName: config.handlerName
-=======
-        handlerName: lambdaLocalInvokeParams.handlerName,
->>>>>>> ab650f54
+        handlerName: config.handlerName,
     })
     const codeUri = getCodeUri(resource, vscode.Uri.parse(config.samTemplatePath!!))
     const handlerName = config.handlerName
@@ -196,7 +114,6 @@
         })
     }
 
-<<<<<<< HEAD
     config = {
         ...config,
         type: 'coreclr',
@@ -207,8 +124,7 @@
     }
 
     if (!config.noDebug) {
-        config = await makeCoreCLRDebugConfiguration(
-            config, config.codeRoot)
+        config = await makeCoreCLRDebugConfiguration(config, config.codeRoot)
     }
 
     return config
@@ -217,14 +133,11 @@
 /**
  * Launches and attaches debugger to a SAM dotnet (csharp) project.
  */
-export async function invokeCsharpLambda(
-    ctx: ExtContext,
-    config: SamLaunchRequestArgs,
-): Promise<void> {
+export async function invokeCsharpLambda(ctx: ExtContext, config: SamLaunchRequestArgs): Promise<void> {
     const invokeCtx: OnLocalInvokeCommandContext = new DefaultOnLocalInvokeCommandContext(ctx.outputChannel)
     const processInvoker = new DefaultSamCliProcessInvoker()
     const localInvokeCommand = new DefaultSamLocalInvokeCommand(getChannelLogger(ctx.outputChannel), [
-        WAIT_FOR_DEBUGGER_MESSAGES.DOTNET
+        WAIT_FOR_DEBUGGER_MESSAGES.DOTNET,
     ])
     let invokeResult: Result = 'Succeeded'
 
@@ -232,13 +145,6 @@
         // Switch over to the output channel so the user has feedback that we're getting things ready
         ctx.chanLogger.channel.show(true)
         ctx.chanLogger.info('AWS.output.sam.local.start', 'Preparing to run {0} locally...', config.handlerName)
-=======
-        const config = await getHandlerConfig({
-            handlerName: handlerName,
-            documentUri: documentUri,
-            samTemplate: vscode.Uri.file(lambdaLocalInvokeParams.samTemplate.fsPath),
-        })
->>>>>>> ab650f54
 
         const buildArgs: ExecuteSamBuildArguments = {
             baseBuildDir: config.baseBuildDir!!,
@@ -246,18 +152,13 @@
             codeDir: config.codeRoot,
             inputTemplatePath: config.samTemplatePath,
             samProcessInvoker: processInvoker,
-<<<<<<< HEAD
-            useContainer: config.sam?.containerBuild
-=======
-            useContainer: config.useContainer,
->>>>>>> ab650f54
+            useContainer: config.sam?.containerBuild,
         }
         if (!config.noDebug) {
             buildArgs.environmentVariables = {
                 SAM_BUILD_MODE: 'debug',
             }
         }
-<<<<<<< HEAD
 
         // XXX: reassignment
         config.samTemplatePath = await executeSamBuild(buildArgs)
@@ -274,58 +175,6 @@
             })
             config.onWillAttachDebugger = waitForDebugPort
             config.samLocalInvokeCommand = localInvokeCommand
-=======
-        const samTemplatePath: string = await executeSamBuild(buildArgs)
-
-        const invokeArgs: InvokeLambdaFunctionArguments = {
-            baseBuildDir,
-            documentUri,
-            originalHandlerName: handlerName,
-            handlerName,
-            originalSamTemplatePath: lambdaLocalInvokeParams.samTemplate.fsPath,
-            samTemplatePath,
-            runtime: lambdaRuntime,
-        }
-
-        const invokeContext: InvokeLambdaFunctionContext = {
-            channelLogger,
-            configuration,
-            samLocalInvokeCommand: localInvokeCommand,
-            telemetryService,
-        }
-
-        if (!lambdaLocalInvokeParams.isDebug) {
-            await invokeLambdaFunction(invokeArgs, invokeContext)
-        } else {
-            const { debuggerPath } = await context.installDebugger({
-                lambdaRuntime: lambdaRuntime,
-                targetFolder: codeUri,
-                channelLogger,
-            })
-            const port = await getStartPort()
-            const debugConfig = makeCoreCLRDebugConfiguration({
-                port,
-                codeUri,
-            })
-
-            await invokeLambdaFunction(
-                {
-                    ...invokeArgs,
-                    debugArgs: {
-                        debugConfig,
-                        debugPort: port,
-                        debuggerPath,
-                    },
-                },
-                {
-                    channelLogger,
-                    configuration,
-                    samLocalInvokeCommand: localInvokeCommand,
-                    telemetryService,
-                    onWillAttachDebugger: waitForDebugPort,
-                }
-            )
->>>>>>> ab650f54
         }
 
         await invokeLambdaFunction(ctx, config)
@@ -339,47 +188,12 @@
     } finally {
         recordLambdaInvokeLocal({
             result: invokeResult,
-<<<<<<< HEAD
             runtime: config.runtime as Runtime,
-            debug: !config.noDebug
+            debug: !config.noDebug,
         })
     }
 }
 
-=======
-            runtime: lambdaRuntime as Runtime,
-            debug: lambdaLocalInvokeParams.isDebug,
-        })
-    }
-}
-
-export async function makeCSharpCodeLensProvider(): Promise<vscode.CodeLensProvider> {
-    const logger = getLogger()
-
-    const codeLensProvider: vscode.CodeLensProvider = {
-        provideCodeLenses: async (
-            document: vscode.TextDocument,
-            token: vscode.CancellationToken
-        ): Promise<vscode.CodeLens[]> => {
-            const handlers: LambdaHandlerCandidate[] = await getLambdaHandlerCandidates(document)
-            logger.debug(
-                'csharpCodeLensProvider.makeCSharpCodeLensProvider handlers:',
-                JSON.stringify(handlers, undefined, 2)
-            )
-
-            return makeCodeLenses({
-                document,
-                handlers,
-                token,
-                language: 'csharp',
-            })
-        },
-    }
-
-    return codeLensProvider
-}
-
->>>>>>> ab650f54
 export async function getLambdaHandlerCandidates(document: vscode.TextDocument): Promise<LambdaHandlerCandidate[]> {
     const assemblyName = await getAssemblyName(document.uri)
     if (!assemblyName) {
@@ -543,7 +357,7 @@
 
 async function _installDebugger(
     { debuggerPath, lambdaRuntime, channelLogger }: InstallDebuggerArgs,
-    { dockerClient }: { dockerClient: DockerClient },
+    { dockerClient }: { dockerClient: DockerClient }
 ): Promise<void> {
     await ensureDebuggerPathExists(debuggerPath)
 
@@ -560,13 +374,8 @@
             removeOnExit: true,
             mount: {
                 type: 'bind',
-<<<<<<< HEAD
                 source: debuggerPath,
-                destination: '/vsdbg'
-=======
-                source: vsdbgPath,
                 destination: '/vsdbg',
->>>>>>> ab650f54
             },
             entryPoint: {
                 command: 'bash',
@@ -592,12 +401,13 @@
  * Creates a CLR launch-config composed with the given `config`.
  */
 export async function makeCoreCLRDebugConfiguration(
-        config: SamLaunchRequestArgs,
-        codeUri: string) : Promise<DotNetCoreDebugConfiguration> {
+    config: SamLaunchRequestArgs,
+    codeUri: string
+): Promise<DotNetCoreDebugConfiguration> {
     if (!!config.noDebug) {
         throw Error(`SAM debug: invalid config ${config}`)
     }
-    config.debugPort = config.debugPort ?? await getStartPort()
+    config.debugPort = config.debugPort ?? (await getStartPort())
     const pipeArgs = ['-c', `docker exec -i $(docker ps -q -f publish=${config.debugPort}) \${debuggerCommand}`]
     config.debuggerPath = getDebuggerPath(config.codeRoot)
     await ensureDebuggerPathExists(config.debuggerPath)
@@ -617,18 +427,18 @@
             pipeProgram: 'sh',
             pipeArgs,
             debuggerPath: DOTNET_CORE_DEBUGGER_PATH,
-            pipeCwd: codeUri
+            pipeCwd: codeUri,
         },
         windows: {
             pipeTransport: {
                 pipeProgram: 'powershell',
                 pipeArgs,
                 debuggerPath: DOTNET_CORE_DEBUGGER_PATH,
-                pipeCwd: codeUri
-            }
+                pipeCwd: codeUri,
+            },
         },
         sourceFileMap: {
-            ['/var/task']: codeUri
+            ['/var/task']: codeUri,
         },
     }
 }