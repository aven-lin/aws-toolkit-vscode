/*!
 * Copyright 2018 Amazon.com, Inc. or its affiliates. All Rights Reserved.
 * SPDX-License-Identifier: Apache-2.0
 */

import * as vscode from 'vscode'
import * as packageJson from '../../package.json'
import { ClassToInterfaceType } from './utilities/tsUtils'
import { isReleaseVersion } from './vscode/env'
import * as logger from './logger'
import globals from './extensionGlobals'
import { VSCODE_EXTENSION_ID } from './extensions'

/**
 * Wraps the VSCode configuration API and provides Toolkit-related
 * configuration functions.
 */
export type SettingsConfiguration = ClassToInterfaceType<DefaultSettingsConfiguration>

export type AwsDevSetting =
    | 'aws.forceCloud9'
<<<<<<< HEAD
    | 'aws.dev.forceTelemetry'
    | 'aws.dev.forceInstallTools'
    | 'aws.dev.telemetryEndpoint'
    | 'aws.dev.telemetryUserPool'
=======
    | 'aws.dev.forceInstallTools'
    | 'aws.dev.forceTelemetry'
    | 'aws.dev.caws.apiKey'
    | 'aws.dev.caws.betaEndpoint'
    | 'aws.dev.mde.betaEndpoint'
    | 'aws.dev.mde.emailFilter'
>>>>>>> 832b77b9

type JSPrimitiveTypeName =
    | 'undefined'
    | 'object'
    | 'boolean'
    | 'number'
    | 'bigint'
    | 'string'
    | 'symbol'
    | 'function'
    | 'object'

export class DefaultSettingsConfiguration implements SettingsConfiguration {
    public constructor(
        private readonly extensionSettingsPrefix: string = 'aws',
        private readonly log: logger.Logger = logger.getLogger()
    ) {}

    public readSetting<T>(settingKey: string): T | undefined
    public readSetting<T>(settingKey: string, defaultValue: T): T

    /**
     * @deprecated use getSetting
     */
    public readSetting<T>(settingKey: string, defaultValue?: T): T | undefined {
        const settings = vscode.workspace.getConfiguration(this.extensionSettingsPrefix)

        if (!settings) {
            return defaultValue
        }

        const val = settings.get<T>(settingKey)
        return val ?? defaultValue
    }

    /**
     * Gets the value of a VSCode setting.
     *
     * @param key Setting name.
     * @param type Setting type.
     * @param opt.silent When to silently return undefined (default: "notfound"). notfound/undefined="nonexistent setting is not an error", yes="always silent", no="always error"
     * @param opt.logging Enable logging (default: true).
     */
    public getSetting<T>(
        key: string,
        type: JSPrimitiveTypeName = 'string',
        opt: {
            silent?: 'no' | 'yes' | 'notfound'
            logging?: boolean
        } = {
            silent: 'notfound',
            logging: true,
        }
    ): T | undefined {
        const config = vscode.workspace.getConfiguration()
        const val = config.get<T>(key)
        if (val === undefined) {
            const msg = `settings: getSetting(): setting "${key}": not found`
            if (opt.silent !== undefined && opt.silent === 'no') {
                throw Error(`AWS Toolkit: ${msg}`)
            }
            // Caller is expected to log in the rare case that a nonexistent
            // setting is noteworthy.
            return undefined
        }

        const actualType = typeof val
        if (actualType !== type) {
            const msg = `settings: getSetting(): setting "${key}": got ${actualType}, expected ${type}`
            if (opt.silent === undefined || opt.silent !== 'yes') {
                throw Error(`AWS Toolkit: ${msg}`)
            }
            if (opt.logging === undefined || opt.logging) {
                this.log.error(msg)
            }
            return undefined
        }
        return val
    }

    /**
     * Sets a VSCode setting.
     *
     * Writing to the (VSCode) config store may fail if the user does not have
     * write permissions, or if some requirement is not met.  For example, the
     * `vscode.ConfigurationTarget.Workspace` scope requires a workspace.
     *
     * @param settingKey  Config key name
     * @param value  Config value
     * @param target  Config _scope_
     *
     * @returns true on success, else false
     */
    public async updateSetting<T>(settingKey: string, value: T, target: vscode.ConfigurationTarget): Promise<boolean> {
        try {
            const s = vscode.workspace.getConfiguration()
            await s.update(settingKey, value, target)
            return true
        } catch (e) {
            this.log.error('failed to set config: %O=%O, error: %O', settingKey, value, e)
            return false
        }
    }

    /**
     * @deprecated use updateSetting
     */
    public async writeSetting<T>(settingKey: string, value: T, target: vscode.ConfigurationTarget): Promise<boolean> {
        try {
            const settings = vscode.workspace.getConfiguration(this.extensionSettingsPrefix)
            await settings.update(settingKey, value, target)
            return true
        } catch (e) {
            this.log.error('failed to set config: %O=%O, error: %O', settingKey, value, e)
            return false
        }
    }

    /**
     * Sets a prompt message as suppressed.
     * @param promptName Name of prompt to suppress
     */
    public async disablePrompt(promptName: string): Promise<void> {
        this.validatePromptSetting(promptName)

        const setting = await this.getSuppressPromptSetting(promptName)
        if (setting === undefined || setting[promptName]) {
            return
        }
        setting[promptName] = true
        await this.writeSetting('suppressPrompts', setting, vscode.ConfigurationTarget.Global)
    }

    /**
     * Returns true if a prompt is enabled, else false.
     * @param promptName Prompt id
     * @returns False when prompt has been suppressed
     */
    public async isPromptEnabled(promptName: string): Promise<boolean> {
        this.validatePromptSetting(promptName)

        const promptSetting = await this.getSuppressPromptSetting(promptName)
        if (promptSetting !== undefined && promptSetting[promptName]) {
            return false
        }
        return true
    }

    /**
     * Gets an 'aws.suppressPrompts' for prompt `promptName`. Resets to a
     * default value if the user setting has an invalid type.
     *
     * @param promptName
     * @returns settings object
     */
    public async getSuppressPromptSetting(promptName: string): Promise<{ [prompt: string]: boolean } | undefined> {
        this.validatePromptSetting(promptName)

        try {
            const setting = this.readSetting<{ [prompt: string]: boolean }>('suppressPrompts')
            if (setting === undefined) {
                return undefined
            }

            if (typeof setting !== 'object') {
                this.log.warn('Setting "aws.suppressPrompts" has an unexpected type. Resetting to default.')
                // writing this setting to an empty object reverts the setting to its default
                await this.writeSetting('suppressPrompts', {}, vscode.ConfigurationTarget.Global)
                return undefined
            }

            if (!(promptName in setting)) {
                this.log.error(`Prompt not found in "aws.suppressPrompts": ${promptName}`)
                return undefined
            }

            if (typeof setting[promptName] !== 'boolean') {
                this.log.warn(
                    `Value for prompts in "aws.suppressPrompts" must be type boolean. Resetting prompt: ${promptName}`
                )
                setting[promptName] = false
                await this.writeSetting('suppressPrompts', setting, vscode.ConfigurationTarget.Global)
                return setting
            }

            return setting
        } catch (e) {
            this.log.error('Failed to get the setting: suppressPrompts', e)
        }
    }

    /**
     * Throws an error if `name` is not a valid 'aws.suppressPrompts' setting.
     */
    private validatePromptSetting(name: string): void {
        const m = packageJson.contributes.configuration.properties['aws.suppressPrompts'].properties
        if (!(m as any)[name]) {
            throw Error(`config: unknown aws.suppressPrompts item: "${name}"`)
        }
    }

    public readDevSetting<T>(key: AwsDevSetting): string
    public readDevSetting<T>(key: AwsDevSetting, type: JSPrimitiveTypeName, silent: boolean): T | undefined

    /**
     * Gets the value of a developer only setting.
     */
    public readDevSetting<T>(
        key: AwsDevSetting,
        type: JSPrimitiveTypeName = 'string',
        silent: boolean = false
    ): T | undefined {
        const val = this.getSetting<T>(key, type, {
            // Never throw in a release environment, but throw in CI
            silent: silent ? 'yes' : isReleaseVersion() ? 'notfound' : 'no',
            logging: true,
        })
        if (val === undefined) {
            return undefined
        }
        if (globals.awsContext) {
            globals.awsContext.setDeveloperMode(true, key)
        }
        return val
    }

    /**
     * Ensures AWS Toolkit is in the `remote.SSH.defaultExtensions` setting.
     *
     * @returns false if the setting has an invalid shape, or if the user's settings already include AWS Toolkit.
     */
    public ensureToolkitInVscodeRemoteSsh(): boolean {
        const settingName = 'remote.SSH.defaultExtensions'
        const msg = 'MDE: setting value "%s" has unexpected type (expected array)'
        const msgWriteFail = 'MDE: failed to write setting "%s": %O'
        let setting: string[]
        try {
            const val = this.getSetting<unknown>(settingName, 'object') ?? []
            if (!Array.isArray(val)) {
                this.log.error(msg, settingName)
                return false
            }
            setting = val as string[]
            if (setting.includes(VSCODE_EXTENSION_ID.awstoolkit)) {
                // Nothing to do.
                return false
            }
            setting.push(VSCODE_EXTENSION_ID.awstoolkit)
        } catch (e) {
            this.log.error(msg, settingName)
            return false
        }

        try {
            this.updateSetting(settingName, setting, vscode.ConfigurationTarget.Global)
            return true
        } catch (e) {
            this.log.error(msgWriteFail, settingName, e)
            return false
        }
    }
}<|MERGE_RESOLUTION|>--- conflicted
+++ resolved
@@ -19,19 +19,14 @@
 
 export type AwsDevSetting =
     | 'aws.forceCloud9'
-<<<<<<< HEAD
     | 'aws.dev.forceTelemetry'
     | 'aws.dev.forceInstallTools'
     | 'aws.dev.telemetryEndpoint'
     | 'aws.dev.telemetryUserPool'
-=======
-    | 'aws.dev.forceInstallTools'
-    | 'aws.dev.forceTelemetry'
     | 'aws.dev.caws.apiKey'
     | 'aws.dev.caws.betaEndpoint'
     | 'aws.dev.mde.betaEndpoint'
     | 'aws.dev.mde.emailFilter'
->>>>>>> 832b77b9
 
 type JSPrimitiveTypeName =
     | 'undefined'
