/*!
 * Copyright 2021 Amazon.com, Inc. or its affiliates. All Rights Reserved.
 * SPDX-License-Identifier: Apache-2.0
 */

import * as vscode from 'vscode'
import { getTabSizeSetting } from '../../shared/utilities/editorUtilities'
import * as KeyStrokeHandler from './service/keyStrokeHandler'
import * as EditorContext from './util/editorContext'
import { ConsolasConstants } from './models/constants'
import { getCompletionItems } from './service/completionProvider'
import { invocationContext } from './models/model'
import {
    showNextRecommendation,
    showPreviousRecommendation,
    rejectRecommendation,
    acceptRecommendation,
    setContextAndTrigger,
    setTypeAheadRecommendations,
} from './service/inlinecompletionProvider'
import { invokeConsolas } from './commands/invokeConsolas'
import { onAcceptance } from './commands/onAcceptance'
import { TelemetryHelper } from './util/telemetryHelper'
import { onRejection } from './commands/onRejection'
import { ConsolasSettings } from './util/consolasSettings'
import { ExtContext } from '../../shared/extensions'
import { Settings } from '../../shared/settings'
import { TextEditorSelectionChangeKind } from 'vscode'
import * as telemetry from '../../shared/telemetry/telemetry'
import { ConsolasTracker } from './tracker/consolasTracker'
import * as consolasClient from './client/consolas'
import { runtimeLanguageContext } from './util/runtimeLanguageContext'
import { getLogger } from '../../shared/logger'
<<<<<<< HEAD
import { isCloud9 } from '../../shared/extensionUtilities'
=======
import { enableCodeSuggestions, toggleCodeSuggestions, showIntroduction, set, get } from './commands/basicCommands'
>>>>>>> 6a1f6749

export async function activate(context: ExtContext, configuration: Settings): Promise<void> {
    /**
     * Enable essential intellisense default settings
     */
    await enableDefaultConfig()
    await runtimeLanguageContext.initLanguageRuntimeContexts()
    /**
     * Service control
     */
    const consolasSettings = new ConsolasSettings(configuration)
    const isManualTriggerEnabled: boolean = await getManualTriggerStatus()
    const isAutomatedTriggerEnabled: boolean =
        context.extensionContext.globalState.get<boolean>(ConsolasConstants.CONSOLAS_AUTO_TRIGGER_ENABLED_KEY) || false
    const client = new consolasClient.DefaultConsolasClient()
    context.extensionContext.subscriptions.push(
        vscode.workspace.onDidChangeConfiguration(async configurationChangeEvent => {
            if (configurationChangeEvent.affectsConfiguration('editor.tabSize')) {
                EditorContext.updateTabSize(getTabSizeSetting())
            }
            if (configurationChangeEvent.affectsConfiguration('aws.experiments')) {
                const consolasEnabled = await consolasSettings.isEnabled()
                if (!consolasEnabled) {
                    set(ConsolasConstants.CONSOLAS_TERMS_ACCEPTED_KEY, false, context)
                    set(ConsolasConstants.CONSOLAS_AUTO_TRIGGER_ENABLED_KEY, false, context)
                }
                vscode.commands.executeCommand('aws.refreshAwsExplorer')
            }
        })
    )
    context.extensionContext.subscriptions.push(toggleCodeSuggestions.register(context))
    context.extensionContext.subscriptions.push(
        vscode.commands.registerCommand('aws.consolas.acceptTermsAndConditions', async () => {
            set(ConsolasConstants.CONSOLAS_AUTO_TRIGGER_ENABLED_KEY, true, context)
            set(ConsolasConstants.CONSOLAS_TERMS_ACCEPTED_KEY, true, context)
            await vscode.commands.executeCommand('setContext', ConsolasConstants.CONSOLAS_TERMS_ACCEPTED_KEY, true)
            await vscode.commands.executeCommand('aws.refreshAwsExplorer')
            /**
             *  TODO Beta landing page removes in GA state
             */
            const isShow = get(ConsolasConstants.CONSOLAS_WELCOME_MESSAGE_KEY, context)
            if (!isShow) {
                showConsolasWelcomeMessage()
                set(ConsolasConstants.CONSOLAS_WELCOME_MESSAGE_KEY, true, context)
            }
        })
    )
    context.extensionContext.subscriptions.push(
        vscode.commands.registerCommand('aws.consolas.cancelTermsAndConditions', async () => {
            set(ConsolasConstants.CONSOLAS_AUTO_TRIGGER_ENABLED_KEY, false, context)
            await vscode.commands.executeCommand('aws.refreshAwsExplorer')
        })
    )
    context.extensionContext.subscriptions.push(
        vscode.commands.registerCommand('aws.consolas.configure', async () => {
            await vscode.commands.executeCommand('workbench.action.openSettings', `@id:aws.experiments`)
        }),
        showIntroduction.register(context)
    )

    context.extensionContext.subscriptions.push(
        vscode.commands.registerCommand('aws.consolas', async () => {
            const isShowMethodsOn: boolean =
                vscode.workspace.getConfiguration('editor').get('suggest.showMethods') || false
            const isAutomatedTriggerOn: boolean =
                context.extensionContext.globalState.get<boolean>(
                    ConsolasConstants.CONSOLAS_AUTO_TRIGGER_ENABLED_KEY
                ) || false
            const isManualTriggerOn: boolean = await getManualTriggerStatus()
            invokeConsolas(
                vscode.window.activeTextEditor as vscode.TextEditor,
                client,
                isShowMethodsOn,
                isManualTriggerOn,
                isAutomatedTriggerOn
            )
        })
    )
<<<<<<< HEAD

    context.extensionContext.subscriptions.push(
        vscode.commands.registerCommand('aws.consolas.enabledCodeSuggestions', () => {
            activateView(context)
        })
    )
=======
    /**
     * Automated trigger
     */
    context.extensionContext.subscriptions.push(
        vscode.workspace.onDidChangeTextDocument(e => {
            if (
                e.document === vscode.window.activeTextEditor?.document &&
                runtimeLanguageContext.convertLanguage(e.document.languageId) !== 'plaintext' &&
                e.contentChanges.length != 0
            ) {
                const isAutoTriggerOn: boolean =
                    context.extensionContext.globalState.get<boolean>(
                        ConsolasConstants.CONSOLAS_AUTO_TRIGGER_ENABLED_KEY
                    ) || false
                KeyStrokeHandler.processKeyStroke(
                    e,
                    vscode.window.activeTextEditor,
                    client,
                    isManualTriggerEnabled,
                    isAutoTriggerOn
                )
            }
        })
    )
    context.extensionContext.subscriptions.push(enableCodeSuggestions.register(context))
>>>>>>> 6a1f6749

    /**
     * On recommendation acceptance
     */
    context.extensionContext.subscriptions.push(
        vscode.commands.registerCommand(
            'aws.consolas.accept',
            async (
                range: vscode.Range,
                acceptIndex: number,
                recommendation: string,
                requestId: string,
                triggerType: telemetry.ConsolasTriggerType,
                completionType: telemetry.ConsolasCompletionType,
                language: telemetry.ConsolasLanguage
            ) => {
                const bracketConfiguration = vscode.workspace.getConfiguration('editor').get('autoClosingBrackets')
                const isAutoClosingBracketsEnabled: boolean = bracketConfiguration !== 'never' ? true : false
                const editor = vscode.window.activeTextEditor
                onAcceptance(
                    {
                        editor,
                        range,
                        acceptIndex,
                        recommendation,
                        requestId,
                        triggerType,
                        completionType,
                        language,
                    },
                    isAutoClosingBracketsEnabled,
                    context.extensionContext.globalState
                )
            }
        )
    )

    async function showConsolasWelcomeMessage(): Promise<void> {
        const filePath = context.extensionContext.asAbsolutePath(ConsolasConstants.WELCOME_CONSOLAS_README_FILE_SOURCE)
        const readmeUri = vscode.Uri.file(filePath)
        await vscode.commands.executeCommand('markdown.showPreviewToSide', readmeUri)
    }

    context.extensionContext.subscriptions.push(
        vscode.workspace.onDidCloseTextDocument(e => {
            TelemetryHelper.recordUserDecisionTelemetry(-1, vscode.window.activeTextEditor?.document.languageId)
        })
    )

    async function getManualTriggerStatus(): Promise<boolean> {
        const consolasEnabled = await consolasSettings.isEnabled()
        const acceptedTerms: boolean =
            context.extensionContext.globalState.get<boolean>(ConsolasConstants.CONSOLAS_TERMS_ACCEPTED_KEY) || false
        return acceptedTerms && consolasEnabled
    }

    function setSubscriptionsforVsCodeInline() {
        /**
         * Automated trigger
         */
        context.extensionContext.subscriptions.push(
            vscode.workspace.onDidChangeTextDocument(async e => {
                if (
                    e.document === vscode.window.activeTextEditor?.document &&
                    runtimeLanguageContext.convertLanguage(e.document.languageId) !== 'plaintext' &&
                    e.contentChanges.length != 0
                ) {
                    if (!invocationContext.isInlineActive) {
                        setTypeAheadRecommendations(vscode.window.activeTextEditor, e)
                    }
                    const isAutoTriggerOn: boolean =
                        context.extensionContext.globalState.get<boolean>(
                            ConsolasConstants.CONSOLAS_AUTO_TRIGGER_ENABLED_KEY
                        ) || false
                    await KeyStrokeHandler.processKeyStroke(
                        e,
                        vscode.window.activeTextEditor,
                        client,
                        isManualTriggerEnabled,
                        isAutoTriggerOn
                    )
                }
            })
        )
        /**
         * On recommendation rejection
         */
        context.extensionContext.subscriptions.push(
            vscode.workspace.onDidSaveTextDocument(async e => {
                if (!invocationContext.isInlineActive) await rejectRecommendation(vscode.window.activeTextEditor)
            })
        )
        context.extensionContext.subscriptions.push(
            vscode.window.onDidChangeVisibleTextEditors(async e => {
                if (!invocationContext.isInlineActive) await rejectRecommendation(vscode.window.activeTextEditor)
            })
        )
        context.extensionContext.subscriptions.push(
            vscode.window.onDidChangeActiveTextEditor(async e => {
                if (!invocationContext.isInlineActive) await rejectRecommendation(vscode.window.activeTextEditor)
            })
        )
        context.extensionContext.subscriptions.push(
            vscode.window.onDidChangeTextEditorSelection(async e => {
                if (
                    e.kind === TextEditorSelectionChangeKind.Mouse &&
                    context?.extensionContext.globalState.get(ConsolasConstants.CONSOLAS_SERVICE_ACTIVE_KEY) &&
                    !invocationContext.isInlineActive &&
                    vscode.window.activeTextEditor
                ) {
                    await rejectRecommendation(vscode.window.activeTextEditor)
                }
            })
        )

        context.extensionContext.subscriptions.push(
            vscode.commands.registerCommand('aws.consolas.nextCodeSuggestion', async () => {
                if (vscode.window.activeTextEditor) showNextRecommendation(vscode.window.activeTextEditor)
            })
        )

        context.extensionContext.subscriptions.push(
            vscode.commands.registerCommand('aws.consolas.previousCodeSuggestion', async () => {
                if (vscode.window.activeTextEditor) showPreviousRecommendation(vscode.window.activeTextEditor)
            })
        )

        context.extensionContext.subscriptions.push(
            vscode.commands.registerCommand('aws.consolas.acceptCodeSuggestion', async () => {
                if (vscode.window.activeTextEditor) await acceptRecommendation(vscode.window.activeTextEditor)
            })
        )

        context.extensionContext.subscriptions.push(
            vscode.commands.registerCommand('aws.consolas.rejectCodeSuggestion', async e => {
                if (vscode.window.activeTextEditor) await rejectRecommendation(vscode.window.activeTextEditor)
            })
        )
        setContextAndTrigger(context, isManualTriggerEnabled, isAutomatedTriggerEnabled)
    }

    if (isCloud9()) {
        setSubscriptionsforCloud9()
    } else {
        setSubscriptionsforVsCodeInline()
    }

    function setSubscriptionsforCloud9() {
        /**
         * Manual trigger
         */
        context.extensionContext.subscriptions.push(
            vscode.languages.registerCompletionItemProvider(ConsolasConstants.SUPPORTED_LANGUAGES, {
                async provideCompletionItems(
                    document: vscode.TextDocument,
                    position: vscode.Position,
                    token: vscode.CancellationToken,
                    context: vscode.CompletionContext
                ) {
                    const completionList = new vscode.CompletionList(getCompletionItems(document, position), false)
                    return completionList
                },
            })
        )

        /**
         * Automated trigger
         */
        context.extensionContext.subscriptions.push(
            vscode.workspace.onDidChangeTextDocument(e => {
                if (
                    e.document === vscode.window.activeTextEditor?.document &&
                    runtimeLanguageContext.convertLanguage(e.document.languageId) !== 'plaintext' &&
                    e.contentChanges.length != 0
                ) {
                    const isAutoTriggerOn: boolean =
                        context.extensionContext.globalState.get<boolean>(
                            ConsolasConstants.CONSOLAS_AUTO_TRIGGER_ENABLED_KEY
                        ) || false
                    KeyStrokeHandler.processKeyStroke(
                        e,
                        vscode.window.activeTextEditor,
                        client,
                        isManualTriggerEnabled,
                        isAutoTriggerOn
                    )
                }
            })
        )

        /**
         * On recommendation rejection
         */
        context.extensionContext.subscriptions.push(
            vscode.workspace.onDidSaveTextDocument(e => {
                onRejection(isManualTriggerEnabled, isAutomatedTriggerEnabled)
            })
        )
        context.extensionContext.subscriptions.push(
            vscode.window.onDidChangeVisibleTextEditors(e => {
                onRejection(isManualTriggerEnabled, isAutomatedTriggerEnabled)
            })
        )
        context.extensionContext.subscriptions.push(
            vscode.window.onDidChangeActiveTextEditor(e => {
                onRejection(isManualTriggerEnabled, isAutomatedTriggerEnabled)
            })
        )
        context.extensionContext.subscriptions.push(
            vscode.window.onDidChangeTextEditorSelection(e => {
                if (e.kind === TextEditorSelectionChangeKind.Mouse) {
                    onRejection(isManualTriggerEnabled, isAutomatedTriggerEnabled)
                }
            })
        )
    }
}

export async function shutdown() {
    TelemetryHelper.recordUserDecisionTelemetry(-1, vscode.window.activeTextEditor?.document.languageId)
    ConsolasTracker.getTracker().shutdown()
}

export async function enableDefaultConfig() {
    const editorSettings = vscode.workspace.getConfiguration('editor')
    try {
        await editorSettings.update('suggest.showMethods', true, vscode.ConfigurationTarget.Global)
        // suggest.preview is available in vsc 1.57+
        await editorSettings.update('suggest.preview', true, vscode.ConfigurationTarget.Global)
        await editorSettings.update('acceptSuggestionOnEnter', 'on', vscode.ConfigurationTarget.Global)
        await editorSettings.update('snippetSuggestions', 'top', vscode.ConfigurationTarget.Global)
    } catch (error) {
        getLogger().error('consolas: Failed to update user settings', error)
    }
}<|MERGE_RESOLUTION|>--- conflicted
+++ resolved
@@ -31,11 +31,8 @@
 import * as consolasClient from './client/consolas'
 import { runtimeLanguageContext } from './util/runtimeLanguageContext'
 import { getLogger } from '../../shared/logger'
-<<<<<<< HEAD
 import { isCloud9 } from '../../shared/extensionUtilities'
-=======
 import { enableCodeSuggestions, toggleCodeSuggestions, showIntroduction, set, get } from './commands/basicCommands'
->>>>>>> 6a1f6749
 
 export async function activate(context: ExtContext, configuration: Settings): Promise<void> {
     /**
@@ -66,6 +63,7 @@
             }
         })
     )
+    console.log('GU')
     context.extensionContext.subscriptions.push(toggleCodeSuggestions.register(context))
     context.extensionContext.subscriptions.push(
         vscode.commands.registerCommand('aws.consolas.acceptTermsAndConditions', async () => {
@@ -114,14 +112,6 @@
             )
         })
     )
-<<<<<<< HEAD
-
-    context.extensionContext.subscriptions.push(
-        vscode.commands.registerCommand('aws.consolas.enabledCodeSuggestions', () => {
-            activateView(context)
-        })
-    )
-=======
     /**
      * Automated trigger
      */
@@ -147,7 +137,6 @@
         })
     )
     context.extensionContext.subscriptions.push(enableCodeSuggestions.register(context))
->>>>>>> 6a1f6749
 
     /**
      * On recommendation acceptance
