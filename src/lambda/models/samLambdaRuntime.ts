/*!
 * Copyright 2018 Amazon.com, Inc. or its affiliates. All Rights Reserved.
 * SPDX-License-Identifier: Apache-2.0
 */

import * as nls from 'vscode-nls'
const localize = nls.loadMessageBundle()

import * as vscode from 'vscode'
import { Runtime } from 'aws-sdk/clients/lambda'
import { Map as ImmutableMap, Set as ImmutableSet } from 'immutable'
import * as picker from '../../shared/ui/picker'
import { isCloud9 } from '../../shared/extensionUtilities'

export enum RuntimeFamily {
    Unknown,
    Python,
    NodeJS,
    DotNetCore,
<<<<<<< HEAD
    Go,
=======
    Java,
>>>>>>> a345cf3e
}

export type RuntimePackageType = 'Image' | 'Zip'

// TODO: Consolidate all of the runtime constructs into a single <Runtime, Set<Runtime>> map
//       We should be able to eliminate a fair amount of redundancy with that.
export const nodeJsRuntimes: ImmutableSet<Runtime> = ImmutableSet<Runtime>(['nodejs14.x', 'nodejs12.x', 'nodejs10.x'])
export const pythonRuntimes: ImmutableSet<Runtime> = ImmutableSet<Runtime>([
    'python3.8',
    'python3.7',
    'python3.6',
    'python2.7',
])
<<<<<<< HEAD
export const goRuntimes: ImmutableSet<Runtime> = ImmutableSet<Runtime>(['go1.x'])
=======
export const javaRuntimes: ImmutableSet<Runtime> = ImmutableSet<Runtime>(['java11', 'java8', 'java8.al2'])
>>>>>>> a345cf3e
export const dotNetRuntimes: ImmutableSet<Runtime> = ImmutableSet<Runtime>(['dotnetcore2.1', 'dotnetcore3.1'])
const DEFAULT_RUNTIMES = ImmutableMap<RuntimeFamily, Runtime>([
    [RuntimeFamily.NodeJS, 'nodejs12.x'],
    [RuntimeFamily.Python, 'python3.8'],
    [RuntimeFamily.DotNetCore, 'dotnetcore2.1'],
<<<<<<< HEAD
    [RuntimeFamily.Go, 'go1.x'],
=======
    [RuntimeFamily.Java, 'java11'],
>>>>>>> a345cf3e
])

export const samZipLambdaRuntimes: ImmutableSet<Runtime> = ImmutableSet.union([
    nodeJsRuntimes,
    pythonRuntimes,
    dotNetRuntimes,
<<<<<<< HEAD
    goRuntimes,
=======
    javaRuntimes,
>>>>>>> a345cf3e
])

// Cloud9 supports a subset of runtimes for debugging.
// * .NET is not supported
// * Python2.7 + 3.6 are not supported for debugging by IKP3db
// for some reason, ImmutableSet does not like `ImmutableSet.union().filter()`; initialize union set here.
const cloud9SupportedBaseRuntimes: ImmutableSet<Runtime> = ImmutableSet.union([nodeJsRuntimes, pythonRuntimes])
const cloud9SupportedCreateRuntimes = cloud9SupportedBaseRuntimes.filter(
    (runtime: string) => !['python3.6', 'python2.7'].includes(runtime)
)
// only interpreted languages are importable as compiled languages won't provide a useful artifact for editing.
export const samLambdaImportableRuntimes: ImmutableSet<Runtime> = ImmutableSet.union([nodeJsRuntimes, pythonRuntimes])

export const samLambdaCreatableRuntimes: ImmutableSet<Runtime> = isCloud9()
    ? cloud9SupportedCreateRuntimes
    : samZipLambdaRuntimes

// Image runtimes are not a direct subset of valid ZIP lambda types
const dotnet50 = 'dotnet5.0'
export const samImageLambdaRuntimes = ImmutableSet<Runtime>([
    ...samLambdaCreatableRuntimes,
    dotnet50,
    // SAM also supports ruby, go, java, but toolkit does not support
])

export const samLambdaRuntimes: ImmutableSet<Runtime> = ImmutableSet.union([
    samZipLambdaRuntimes,
    samImageLambdaRuntimes,
])

export type DependencyManager = 'cli-package' | 'mod' | 'gradle' | 'pip' | 'npm' | 'maven' | 'bundler'

export function getDependencyManager(runtime: Runtime): DependencyManager[] {
    if (nodeJsRuntimes.has(runtime)) {
        return ['npm']
    } else if (pythonRuntimes.has(runtime)) {
        return ['pip']
    } else if (dotNetRuntimes.has(runtime) || runtime === dotnet50) {
<<<<<<< HEAD
        return 'cli-package'
    } else if (goRuntimes.has(runtime)) {
        return 'mod'
=======
        return ['cli-package']
    } else if (javaRuntimes.has(runtime)) {
        return ['gradle', 'maven']
>>>>>>> a345cf3e
    }
    throw new Error(`Runtime ${runtime} does not have an associated DependencyManager`)
}

export function getFamily(runtime: string): RuntimeFamily {
    if (nodeJsRuntimes.has(runtime)) {
        return RuntimeFamily.NodeJS
    } else if (pythonRuntimes.has(runtime)) {
        return RuntimeFamily.Python
    } else if (dotNetRuntimes.has(runtime) || runtime === dotnet50) {
        return RuntimeFamily.DotNetCore
<<<<<<< HEAD
    } else if (goRuntimes.has(runtime)) {
        return RuntimeFamily.Go
=======
    } else if (javaRuntimes.has(runtime)) {
        return RuntimeFamily.Java
>>>>>>> a345cf3e
    }
    return RuntimeFamily.Unknown
}

/**
 * Sorts runtimes from lowest value to greatest value, helpful for outputting alphabetized lists of runtimes
 * Differs from normal sorting as it numbers into account: e.g. nodeJs8.10 < nodeJs10.x
 */
export function compareSamLambdaRuntime(a: string, b: string): number {
    return a.localeCompare(b, 'en', { numeric: true, ignorePunctuation: true })
}

function extractAndCompareRuntime(a: RuntimeQuickPickItem, b: RuntimeQuickPickItem): number {
    return compareSamLambdaRuntime(a.label, b.label)
}

/**
 * Maps vscode document languageId to `RuntimeFamily`.
 */
export function getRuntimeFamily(langId: string): RuntimeFamily {
    switch (langId) {
        case 'typescript':
        case 'javascript':
            return RuntimeFamily.NodeJS
        case 'csharp':
            return RuntimeFamily.DotNetCore
        case 'python':
            return RuntimeFamily.Python
        case 'go':
            return RuntimeFamily.Go
        default:
            return RuntimeFamily.Unknown
    }
}

/**
 * Provides the default runtime for a given `RuntimeFamily` or undefined if the runtime is invalid.
 */
export function getDefaultRuntime(runtime: RuntimeFamily): string | undefined {
    return DEFAULT_RUNTIMES.get(runtime)
}

/**
 * Returns a set of runtimes for a specified runtime family or undefined if not found.
 * @param family Runtime family to get runtimes for
 */
function getRuntimesForFamily(family: RuntimeFamily): ImmutableSet<Runtime> | undefined {
    switch (family) {
        case RuntimeFamily.NodeJS:
            return nodeJsRuntimes
        case RuntimeFamily.Python:
            return pythonRuntimes
        case RuntimeFamily.DotNetCore:
            return dotNetRuntimes
<<<<<<< HEAD
        case RuntimeFamily.Go:
            return goRuntimes
=======
        case RuntimeFamily.Java:
            return javaRuntimes
>>>>>>> a345cf3e
        default:
            return undefined
    }
}

export interface RuntimeQuickPickItem extends vscode.QuickPickItem {
    packageType: RuntimePackageType
    runtime: Runtime
}

export type RuntimeTuple = [Runtime, RuntimePackageType]

/**
 * Creates a quick pick for a Runtime with the following parameters (all optional)
 * @param {Object} params Optional parameters for creating a QuickPick for runtimes:
 * @param {vscode.QuickInputButton[]} params.buttons Array of buttons to add to the quick pick;
 * @param {Runtime} params.currRuntime Runtime to set a "Selected Previously" mark to;
 * @param {RuntimeFamily} params.runtimeFamily RuntimeFamily that will define the list of runtimes to show (default: samLambdaCreatableRuntimes)
 */
export function createRuntimeQuickPick(params: {
    showImageRuntimes: boolean
    buttons?: vscode.QuickInputButton[]
    currRuntime?: Runtime
    runtimeFamily?: RuntimeFamily
    step?: number
    totalSteps?: number
}): vscode.QuickPick<RuntimeQuickPickItem> {
    const zipRuntimes = params.runtimeFamily
        ? getRuntimesForFamily(params.runtimeFamily) ?? samLambdaCreatableRuntimes
        : samLambdaCreatableRuntimes

    const zipRuntimeItems = zipRuntimes
        // remove uncreatable runtimes
        .filter(value => samLambdaCreatableRuntimes.has(value))
        .toArray()
        .map<RuntimeQuickPickItem>(runtime => ({
            packageType: 'Zip',
            runtime: runtime,
            label: runtime,
            alwaysShow: runtime === params.currRuntime,
            description:
                runtime === params.currRuntime ? localize('AWS.wizard.selectedPreviously', 'Selected Previously') : '',
        }))

    // internally, after init there is essentially no difference between a ZIP and Image runtime;
    // behavior is keyed off of what is specified in the cloudformation template
    let imageRuntimeItems: RuntimeQuickPickItem[] = []
    if (params.showImageRuntimes) {
        imageRuntimeItems = samImageLambdaRuntimes
            .map<RuntimeQuickPickItem>(runtime => ({
                packageType: 'Image',
                runtime: runtime,
                label: `${runtime} (Image)`,
                alwaysShow: runtime === params.currRuntime,
                description:
                    runtime === params.currRuntime
                        ? localize('AWS.wizard.selectedPreviously', 'Selected Previously')
                        : '',
            }))
            .toArray()
    }

    return picker.createQuickPick({
        options: {
            ignoreFocusOut: true,
            title: localize('AWS.samcli.initWizard.runtime.prompt', 'Select a SAM Application Runtime'),
            value: params.currRuntime ? params.currRuntime : '',
            step: params.step,
            totalSteps: params.totalSteps,
        },
        buttons: [...(params.buttons ?? []), vscode.QuickInputButtons.Back],
        items: [...zipRuntimeItems, ...imageRuntimeItems].sort(extractAndCompareRuntime),
    })
}<|MERGE_RESOLUTION|>--- conflicted
+++ resolved
@@ -17,11 +17,8 @@
     Python,
     NodeJS,
     DotNetCore,
-<<<<<<< HEAD
     Go,
-=======
     Java,
->>>>>>> a345cf3e
 }
 
 export type RuntimePackageType = 'Image' | 'Zip'
@@ -35,32 +32,23 @@
     'python3.6',
     'python2.7',
 ])
-<<<<<<< HEAD
 export const goRuntimes: ImmutableSet<Runtime> = ImmutableSet<Runtime>(['go1.x'])
-=======
 export const javaRuntimes: ImmutableSet<Runtime> = ImmutableSet<Runtime>(['java11', 'java8', 'java8.al2'])
->>>>>>> a345cf3e
 export const dotNetRuntimes: ImmutableSet<Runtime> = ImmutableSet<Runtime>(['dotnetcore2.1', 'dotnetcore3.1'])
 const DEFAULT_RUNTIMES = ImmutableMap<RuntimeFamily, Runtime>([
     [RuntimeFamily.NodeJS, 'nodejs12.x'],
     [RuntimeFamily.Python, 'python3.8'],
     [RuntimeFamily.DotNetCore, 'dotnetcore2.1'],
-<<<<<<< HEAD
     [RuntimeFamily.Go, 'go1.x'],
-=======
     [RuntimeFamily.Java, 'java11'],
->>>>>>> a345cf3e
 ])
 
 export const samZipLambdaRuntimes: ImmutableSet<Runtime> = ImmutableSet.union([
     nodeJsRuntimes,
     pythonRuntimes,
     dotNetRuntimes,
-<<<<<<< HEAD
     goRuntimes,
-=======
     javaRuntimes,
->>>>>>> a345cf3e
 ])
 
 // Cloud9 supports a subset of runtimes for debugging.
@@ -99,15 +87,11 @@
     } else if (pythonRuntimes.has(runtime)) {
         return ['pip']
     } else if (dotNetRuntimes.has(runtime) || runtime === dotnet50) {
-<<<<<<< HEAD
-        return 'cli-package'
+        return ['cli-package']
     } else if (goRuntimes.has(runtime)) {
-        return 'mod'
-=======
-        return ['cli-package']
+        return ['mod']
     } else if (javaRuntimes.has(runtime)) {
         return ['gradle', 'maven']
->>>>>>> a345cf3e
     }
     throw new Error(`Runtime ${runtime} does not have an associated DependencyManager`)
 }
@@ -119,13 +103,10 @@
         return RuntimeFamily.Python
     } else if (dotNetRuntimes.has(runtime) || runtime === dotnet50) {
         return RuntimeFamily.DotNetCore
-<<<<<<< HEAD
     } else if (goRuntimes.has(runtime)) {
         return RuntimeFamily.Go
-=======
     } else if (javaRuntimes.has(runtime)) {
         return RuntimeFamily.Java
->>>>>>> a345cf3e
     }
     return RuntimeFamily.Unknown
 }
@@ -180,13 +161,10 @@
             return pythonRuntimes
         case RuntimeFamily.DotNetCore:
             return dotNetRuntimes
-<<<<<<< HEAD
         case RuntimeFamily.Go:
             return goRuntimes
-=======
         case RuntimeFamily.Java:
             return javaRuntimes
->>>>>>> a345cf3e
         default:
             return undefined
     }
