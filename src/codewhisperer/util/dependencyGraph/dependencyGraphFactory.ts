/*!
 * Copyright 2022 Amazon.com, Inc. or its affiliates. All Rights Reserved.
 * SPDX-License-Identifier: Apache-2.0
 */

import { JavaDependencyGraph } from './javaDependencyGraph'
import { PythonDependencyGraph } from './pythonDependencyGraph'
<<<<<<< HEAD
import * as CodeWhispererConstants from '../../models/constants'
=======
import { JavascriptDependencyGraph } from './javascriptDependencyGraph'
import { CodeWhispererConstants } from '../../models/constants'
>>>>>>> f778d1f1

const languageMap = {
    java: JavaDependencyGraph,
    python: PythonDependencyGraph,
    javascript: JavascriptDependencyGraph,
} as const

type LanguageMap = typeof languageMap
type Keys = keyof LanguageMap
type Tuples<T> = T extends Keys ? [T, InstanceType<LanguageMap[T]>] : never
type ClassType<A extends Keys> = Extract<Tuples<Keys>, [A, any]>[1]

export class DependencyGraphFactory {
    static getDependencyGraph<K extends Keys>(k: string): ClassType<K> {
        switch (k) {
            case CodeWhispererConstants.java:
                return new languageMap['java'](CodeWhispererConstants.java)
            case CodeWhispererConstants.python:
                return new languageMap['python'](CodeWhispererConstants.python)
            case CodeWhispererConstants.javascript:
                return new languageMap['javascript'](CodeWhispererConstants.javascript)
            default:
                return undefined
        }
    }
}<|MERGE_RESOLUTION|>--- conflicted
+++ resolved
@@ -5,12 +5,8 @@
 
 import { JavaDependencyGraph } from './javaDependencyGraph'
 import { PythonDependencyGraph } from './pythonDependencyGraph'
-<<<<<<< HEAD
+import { JavascriptDependencyGraph } from './javascriptDependencyGraph'
 import * as CodeWhispererConstants from '../../models/constants'
-=======
-import { JavascriptDependencyGraph } from './javascriptDependencyGraph'
-import { CodeWhispererConstants } from '../../models/constants'
->>>>>>> f778d1f1
 
 const languageMap = {
     java: JavaDependencyGraph,
